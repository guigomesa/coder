package cli

import (
	"context"
	"errors"
	"fmt"
	"io"
	"os"
	"path/filepath"
	"strings"
	"time"

	"github.com/gen2brain/beeep"
	"github.com/gofrs/flock"
	"github.com/google/uuid"
	"github.com/mattn/go-isatty"
	"github.com/spf13/cobra"
	gossh "golang.org/x/crypto/ssh"
	gosshagent "golang.org/x/crypto/ssh/agent"
	"golang.org/x/term"
	"golang.org/x/xerrors"

	"github.com/coder/coder/cli/cliflag"
	"github.com/coder/coder/cli/cliui"
	"github.com/coder/coder/coderd/autobuild/notify"
	"github.com/coder/coder/coderd/util/ptr"
	"github.com/coder/coder/codersdk"
	"github.com/coder/coder/cryptorand"
)

var workspacePollInterval = time.Minute
var autostopNotifyCountdown = []time.Duration{30 * time.Minute}

func ssh() *cobra.Command {
	var (
		stdio          bool
		shuffle        bool
		forwardAgent   bool
		identityAgent  string
		wsPollInterval time.Duration
		wireguard      bool
	)
	cmd := &cobra.Command{
		Annotations: workspaceCommand,
		Use:         "ssh <workspace>",
		Short:       "SSH into a workspace",
		Args:        cobra.ArbitraryArgs,
		RunE: func(cmd *cobra.Command, args []string) error {
			ctx, cancel := context.WithCancel(cmd.Context())
			defer cancel()

			client, err := createClient(cmd)
			if err != nil {
				return err
			}

			if shuffle {
				err := cobra.ExactArgs(0)(cmd, args)
				if err != nil {
					return err
				}
			} else {
				err := cobra.MinimumNArgs(1)(cmd, args)
				if err != nil {
					return err
				}
			}

			workspace, workspaceAgent, err := getWorkspaceAndAgent(ctx, cmd, client, codersdk.Me, args[0], shuffle)
			if err != nil {
				return err
			}

			// OpenSSH passes stderr directly to the calling TTY.
			// This is required in "stdio" mode so a connecting indicator can be displayed.
			err = cliui.Agent(ctx, cmd.ErrOrStderr(), cliui.AgentOptions{
				WorkspaceName: workspace.Name,
				Fetch: func(ctx context.Context) (codersdk.WorkspaceAgent, error) {
					return client.WorkspaceAgent(ctx, workspaceAgent.ID)
				},
			})
			if err != nil {
				return xerrors.Errorf("await agent: %w", err)
			}

			var newSSHClient func() (*gossh.Client, error)

			if !wireguard {
				conn, err := client.DialWorkspaceAgent(ctx, workspaceAgent.ID, nil)
				if err != nil {
					return err
				}
				defer conn.Close()

				stopPolling := tryPollWorkspaceAutostop(ctx, client, workspace)
				defer stopPolling()

				if stdio {
					rawSSH, err := conn.SSH()
					if err != nil {
						return err
					}
					defer rawSSH.Close()

					go func() {
						_, _ = io.Copy(cmd.OutOrStdout(), rawSSH)
					}()
					_, _ = io.Copy(rawSSH, cmd.InOrStdin())
					return nil
				}

				newSSHClient = conn.SSHClient
			} else {
				// TODO: more granual control of Tailscale logging.
<<<<<<< HEAD
				// peerwg.Logf = tslogger.Discard

				// ipv6 := peerwg.UUIDToNetaddr(uuid.New())
				// wgn, err := peerwg.New(
				// 	slog.Make(sloghuman.Sink(os.Stderr)),
				// 	[]netaddr.IPPrefix{netaddr.IPPrefixFrom(ipv6, 128)},
				// )
				// if err != nil {
				// 	return xerrors.Errorf("create wireguard network: %w", err)
				// }

				// err = client.PostWireguardPeer(cmd.Context(), workspace.ID, peerwg.Handshake{
				// 	Recipient:      workspaceAgent.ID,
				// 	NodePublicKey:  wgn.NodePrivateKey.Public(),
				// 	DiscoPublicKey: wgn.DiscoPublicKey,
				// 	IPv6:           ipv6,
				// })
				// if err != nil {
				// 	return xerrors.Errorf("post wireguard peer: %w", err)
				// }

				// err = wgn.AddPeer(peerwg.Handshake{
				// 	Recipient:      workspaceAgent.ID,
				// 	DiscoPublicKey: workspaceAgent.DiscoPublicKey,
				// 	NodePublicKey:  workspaceAgent.WireguardPublicKey,
				// 	IPv6:           workspaceAgent.IPv6.IP(),
				// })
				// if err != nil {
				// 	return xerrors.Errorf("add workspace agent as peer: %w", err)
				// }

				// if stdio {
				// 	rawSSH, err := wgn.SSH(cmd.Context(), workspaceAgent.IPv6.IP())
				// 	if err != nil {
				// 		return err
				// 	}

				// 	go func() {
				// 		_, _ = io.Copy(cmd.OutOrStdout(), rawSSH)
				// 	}()
				// 	_, _ = io.Copy(rawSSH, cmd.InOrStdin())
				// 	return nil
				// }

				// sshClient, err = wgn.SSHClient(cmd.Context(), workspaceAgent.IPv6.IP())
				// if err != nil {
				// 	return err
				// }

				// sshSession, err = sshClient.NewSession()
				// if err != nil {
				// 	return err
				// }
=======
				peerwg.Logf = tslogger.Discard

				ipv6 := peerwg.UUIDToNetaddr(uuid.New())
				wgn, err := peerwg.New(
					slog.Make(sloghuman.Sink(cmd.ErrOrStderr())),
					[]netaddr.IPPrefix{netaddr.IPPrefixFrom(ipv6, 128)},
				)
				if err != nil {
					return xerrors.Errorf("create wireguard network: %w", err)
				}
				defer wgn.Close()

				err = client.PostWireguardPeer(ctx, workspace.ID, peerwg.Handshake{
					Recipient:      workspaceAgent.ID,
					NodePublicKey:  wgn.NodePrivateKey.Public(),
					DiscoPublicKey: wgn.DiscoPublicKey,
					IPv6:           ipv6,
				})
				if err != nil {
					return xerrors.Errorf("post wireguard peer: %w", err)
				}

				err = wgn.AddPeer(peerwg.Handshake{
					Recipient:      workspaceAgent.ID,
					DiscoPublicKey: workspaceAgent.DiscoPublicKey,
					NodePublicKey:  workspaceAgent.WireguardPublicKey,
					IPv6:           workspaceAgent.IPv6.IP(),
				})
				if err != nil {
					return xerrors.Errorf("add workspace agent as peer: %w", err)
				}

				if stdio {
					rawSSH, err := wgn.SSH(ctx, workspaceAgent.IPv6.IP())
					if err != nil {
						return err
					}
					defer rawSSH.Close()

					go func() {
						_, _ = io.Copy(cmd.OutOrStdout(), rawSSH)
					}()
					_, _ = io.Copy(rawSSH, cmd.InOrStdin())
					return nil
				}

				newSSHClient = func() (*gossh.Client, error) {
					return wgn.SSHClient(ctx, workspaceAgent.IPv6.IP())
				}
			}

			sshClient, err := newSSHClient()
			if err != nil {
				return err
>>>>>>> 8bcf23e6
			}
			defer sshClient.Close()

			sshSession, err := sshClient.NewSession()
			if err != nil {
				return err
			}
			defer sshSession.Close()

			// Ensure context cancellation is propagated to the
			// SSH session, e.g. to cancel `Wait()` at the end.
			go func() {
				<-ctx.Done()
				_ = sshSession.Close()
			}()

			if identityAgent == "" {
				identityAgent = os.Getenv("SSH_AUTH_SOCK")
			}
			if forwardAgent && identityAgent != "" {
				err = gosshagent.ForwardToRemote(sshClient, identityAgent)
				if err != nil {
					return xerrors.Errorf("forward agent failed: %w", err)
				}
				err = gosshagent.RequestAgentForwarding(sshSession)
				if err != nil {
					return xerrors.Errorf("request agent forwarding failed: %w", err)
				}
			}

			stdoutFile, validOut := cmd.OutOrStdout().(*os.File)
			stdinFile, validIn := cmd.InOrStdin().(*os.File)
			if validOut && validIn && isatty.IsTerminal(stdoutFile.Fd()) {
				state, err := term.MakeRaw(int(stdinFile.Fd()))
				if err != nil {
					return err
				}
				defer func() {
					_ = term.Restore(int(stdinFile.Fd()), state)
				}()

				windowChange := listenWindowSize(ctx)
				go func() {
					for {
						select {
						case <-ctx.Done():
							return
						case <-windowChange:
						}
						width, height, err := term.GetSize(int(stdoutFile.Fd()))
						if err != nil {
							continue
						}
						_ = sshSession.WindowChange(height, width)
					}
				}()
			}

			err = sshSession.RequestPty("xterm-256color", 128, 128, gossh.TerminalModes{})
			if err != nil {
				return err
			}

			sshSession.Stdin = cmd.InOrStdin()
			sshSession.Stdout = cmd.OutOrStdout()
			sshSession.Stderr = cmd.ErrOrStderr()

			err = sshSession.Shell()
			if err != nil {
				return err
			}

			// Put cancel at the top of the defer stack to initiate
			// shutdown of services.
			defer cancel()

			err = sshSession.Wait()
			if err != nil {
				// If the connection drops unexpectedly, we get an ExitMissingError but no other
				// error details, so try to at least give the user a better message
				if errors.Is(err, &gossh.ExitMissingError{}) {
					return xerrors.New("SSH connection ended unexpectedly")
				}
				return err
			}

			return nil
		},
	}
	cliflag.BoolVarP(cmd.Flags(), &stdio, "stdio", "", "CODER_SSH_STDIO", false, "Specifies whether to emit SSH output over stdin/stdout.")
	cliflag.BoolVarP(cmd.Flags(), &shuffle, "shuffle", "", "CODER_SSH_SHUFFLE", false, "Specifies whether to choose a random workspace")
	_ = cmd.Flags().MarkHidden("shuffle")
	cliflag.BoolVarP(cmd.Flags(), &forwardAgent, "forward-agent", "A", "CODER_SSH_FORWARD_AGENT", false, "Specifies whether to forward the SSH agent specified in $SSH_AUTH_SOCK")
	cliflag.StringVarP(cmd.Flags(), &identityAgent, "identity-agent", "", "CODER_SSH_IDENTITY_AGENT", "", "Specifies which identity agent to use (overrides $SSH_AUTH_SOCK), forward agent must also be enabled")
	cliflag.DurationVarP(cmd.Flags(), &wsPollInterval, "workspace-poll-interval", "", "CODER_WORKSPACE_POLL_INTERVAL", workspacePollInterval, "Specifies how often to poll for workspace automated shutdown.")
	cliflag.BoolVarP(cmd.Flags(), &wireguard, "wireguard", "", "CODER_SSH_WIREGUARD", false, "Whether to use Wireguard for SSH tunneling.")
	_ = cmd.Flags().MarkHidden("wireguard")

	return cmd
}

// getWorkspaceAgent returns the workspace and agent selected using either the
// `<workspace>[.<agent>]` syntax via `in` or picks a random workspace and agent
// if `shuffle` is true.
func getWorkspaceAndAgent(ctx context.Context, cmd *cobra.Command, client *codersdk.Client, userID string, in string, shuffle bool) (codersdk.Workspace, codersdk.WorkspaceAgent, error) { //nolint:revive
	var (
		workspace      codersdk.Workspace
		workspaceParts = strings.Split(in, ".")
		err            error
	)
	if shuffle {
		workspaces, err := client.Workspaces(ctx, codersdk.WorkspaceFilter{
			Owner: codersdk.Me,
		})
		if err != nil {
			return codersdk.Workspace{}, codersdk.WorkspaceAgent{}, err
		}
		if len(workspaces) == 0 {
			return codersdk.Workspace{}, codersdk.WorkspaceAgent{}, xerrors.New("no workspaces to shuffle")
		}

		workspace, err = cryptorand.Element(workspaces)
		if err != nil {
			return codersdk.Workspace{}, codersdk.WorkspaceAgent{}, err
		}
	} else {
		workspace, err = namedWorkspace(cmd, client, workspaceParts[0])
		if err != nil {
			return codersdk.Workspace{}, codersdk.WorkspaceAgent{}, err
		}
	}

	if workspace.LatestBuild.Transition != codersdk.WorkspaceTransitionStart {
		return codersdk.Workspace{}, codersdk.WorkspaceAgent{}, xerrors.New("workspace must be in start transition to ssh")
	}
	if workspace.LatestBuild.Job.CompletedAt == nil {
		err := cliui.WorkspaceBuild(ctx, cmd.ErrOrStderr(), client, workspace.LatestBuild.ID, workspace.CreatedAt)
		if err != nil {
			return codersdk.Workspace{}, codersdk.WorkspaceAgent{}, err
		}
	}
	if workspace.LatestBuild.Transition == codersdk.WorkspaceTransitionDelete {
		return codersdk.Workspace{}, codersdk.WorkspaceAgent{}, xerrors.Errorf("workspace %q is being deleted", workspace.Name)
	}

	resources, err := client.WorkspaceResourcesByBuild(ctx, workspace.LatestBuild.ID)
	if err != nil {
		return codersdk.Workspace{}, codersdk.WorkspaceAgent{}, xerrors.Errorf("fetch workspace resources: %w", err)
	}

	agents := make([]codersdk.WorkspaceAgent, 0)
	for _, resource := range resources {
		agents = append(agents, resource.Agents...)
	}
	if len(agents) == 0 {
		return codersdk.Workspace{}, codersdk.WorkspaceAgent{}, xerrors.Errorf("workspace %q has no agents", workspace.Name)
	}
	var agent codersdk.WorkspaceAgent
	if len(workspaceParts) >= 2 {
		for _, otherAgent := range agents {
			if otherAgent.Name != workspaceParts[1] {
				continue
			}
			agent = otherAgent
			break
		}
		if agent.ID == uuid.Nil {
			return codersdk.Workspace{}, codersdk.WorkspaceAgent{}, xerrors.Errorf("agent not found by name %q", workspaceParts[1])
		}
	}
	if agent.ID == uuid.Nil {
		if len(agents) > 1 {
			if !shuffle {
				return codersdk.Workspace{}, codersdk.WorkspaceAgent{}, xerrors.New("you must specify the name of an agent")
			}
			agent, err = cryptorand.Element(agents)
			if err != nil {
				return codersdk.Workspace{}, codersdk.WorkspaceAgent{}, err
			}
		} else {
			agent = agents[0]
		}
	}

	return workspace, agent, nil
}

// Attempt to poll workspace autostop. We write a per-workspace lockfile to
// avoid spamming the user with notifications in case of multiple instances
// of the CLI running simultaneously.
func tryPollWorkspaceAutostop(ctx context.Context, client *codersdk.Client, workspace codersdk.Workspace) (stop func()) {
	lock := flock.New(filepath.Join(os.TempDir(), "coder-autostop-notify-"+workspace.ID.String()))
	condition := notifyCondition(ctx, client, workspace.ID, lock)
	return notify.Notify(condition, workspacePollInterval, autostopNotifyCountdown...)
}

// Notify the user if the workspace is due to shutdown.
func notifyCondition(ctx context.Context, client *codersdk.Client, workspaceID uuid.UUID, lock *flock.Flock) notify.Condition {
	return func(now time.Time) (deadline time.Time, callback func()) {
		// Keep trying to regain the lock.
		locked, err := lock.TryLockContext(ctx, workspacePollInterval)
		if err != nil || !locked {
			return time.Time{}, nil
		}

		ws, err := client.Workspace(ctx, workspaceID)
		if err != nil {
			return time.Time{}, nil
		}

		if ptr.NilOrZero(ws.TTLMillis) {
			return time.Time{}, nil
		}

		deadline = ws.LatestBuild.Deadline
		callback = func() {
			ttl := deadline.Sub(now)
			var title, body string
			if ttl > time.Minute {
				title = fmt.Sprintf(`Workspace %s stopping soon`, ws.Name)
				body = fmt.Sprintf(
					`Your Coder workspace %s is scheduled to stop in %.0f mins`, ws.Name, ttl.Minutes())
			} else {
				title = fmt.Sprintf("Workspace %s stopping!", ws.Name)
				body = fmt.Sprintf("Your Coder workspace %s is stopping any time now!", ws.Name)
			}
			// notify user with a native system notification (best effort)
			_ = beeep.Notify(title, body, "")
		}
		return deadline.Truncate(time.Minute), callback
	}
}<|MERGE_RESOLUTION|>--- conflicted
+++ resolved
@@ -112,7 +112,6 @@
 				newSSHClient = conn.SSHClient
 			} else {
 				// TODO: more granual control of Tailscale logging.
-<<<<<<< HEAD
 				// peerwg.Logf = tslogger.Discard
 
 				// ipv6 := peerwg.UUIDToNetaddr(uuid.New())
@@ -166,62 +165,6 @@
 				// if err != nil {
 				// 	return err
 				// }
-=======
-				peerwg.Logf = tslogger.Discard
-
-				ipv6 := peerwg.UUIDToNetaddr(uuid.New())
-				wgn, err := peerwg.New(
-					slog.Make(sloghuman.Sink(cmd.ErrOrStderr())),
-					[]netaddr.IPPrefix{netaddr.IPPrefixFrom(ipv6, 128)},
-				)
-				if err != nil {
-					return xerrors.Errorf("create wireguard network: %w", err)
-				}
-				defer wgn.Close()
-
-				err = client.PostWireguardPeer(ctx, workspace.ID, peerwg.Handshake{
-					Recipient:      workspaceAgent.ID,
-					NodePublicKey:  wgn.NodePrivateKey.Public(),
-					DiscoPublicKey: wgn.DiscoPublicKey,
-					IPv6:           ipv6,
-				})
-				if err != nil {
-					return xerrors.Errorf("post wireguard peer: %w", err)
-				}
-
-				err = wgn.AddPeer(peerwg.Handshake{
-					Recipient:      workspaceAgent.ID,
-					DiscoPublicKey: workspaceAgent.DiscoPublicKey,
-					NodePublicKey:  workspaceAgent.WireguardPublicKey,
-					IPv6:           workspaceAgent.IPv6.IP(),
-				})
-				if err != nil {
-					return xerrors.Errorf("add workspace agent as peer: %w", err)
-				}
-
-				if stdio {
-					rawSSH, err := wgn.SSH(ctx, workspaceAgent.IPv6.IP())
-					if err != nil {
-						return err
-					}
-					defer rawSSH.Close()
-
-					go func() {
-						_, _ = io.Copy(cmd.OutOrStdout(), rawSSH)
-					}()
-					_, _ = io.Copy(rawSSH, cmd.InOrStdin())
-					return nil
-				}
-
-				newSSHClient = func() (*gossh.Client, error) {
-					return wgn.SSHClient(ctx, workspaceAgent.IPv6.IP())
-				}
-			}
-
-			sshClient, err := newSSHClient()
-			if err != nil {
-				return err
->>>>>>> 8bcf23e6
 			}
 			defer sshClient.Close()
 
