package cli

import (
	"context"
	"fmt"
	"net"
	"strconv"
	"sync"

	"github.com/pion/udp"
	"github.com/spf13/cobra"
	"golang.org/x/xerrors"
	"inet.af/netaddr"

	coderagent "github.com/coder/coder/agent"
	"github.com/coder/coder/cli/cliui"
	"github.com/coder/coder/codersdk"
	"github.com/coder/coder/peer/peerwg"
)

func wireguardPortForward() *cobra.Command {
	var (
		tcpForwards []string // <port>:<port>
		udpForwards []string // <port>:<port>
		// TODO: unix support
		// unixForwards []string // <path>:<path> OR <port>:<path>
	)
	cmd := &cobra.Command{
		Use:     "wireguard-port-forward <workspace>",
		Aliases: []string{"wireguard-tunnel"},
		Args:    cobra.ExactArgs(1),
		// Hide all wireguard commands for now while we test!
		Hidden: true,
		Example: formatExamples(
			example{
				Description: "Port forward a single TCP port from 1234 in the workspace to port 5678 on your local machine",
				Command:     "coder wireguard-port-forward <workspace> --tcp 5678:1234",
			},
			example{
				Description: "Port forward a single UDP port from port 9000 to port 9000 on your local machine",
				Command:     "coder wireguard-port-forward <workspace> --udp 9000",
			},
			example{
				Description: "Port forward multiple TCP ports and a UDP port",
				Command:     "coder wireguard-port-forward <workspace> --tcp 8080:8080 --tcp 9000:3000 --udp 5353:53",
			},
		),
		RunE: func(cmd *cobra.Command, args []string) error {
			ctx, cancel := context.WithCancel(cmd.Context())
			defer cancel()

			specs, err := parsePortForwards(tcpForwards, nil, nil)
			if err != nil {
				return xerrors.Errorf("parse port-forward specs: %w", err)
			}
			if len(specs) == 0 {
				err = cmd.Help()
				if err != nil {
					return xerrors.Errorf("generate help output: %w", err)
				}
				return xerrors.New("no port-forwards requested")
			}

			client, err := createClient(cmd)
			if err != nil {
				return err
			}

			workspace, workspaceAgent, err := getWorkspaceAndAgent(ctx, cmd, client, codersdk.Me, args[0], false)
			if err != nil {
				return err
			}
			if workspace.LatestBuild.Transition != codersdk.WorkspaceTransitionStart {
				return xerrors.New("workspace must be in start transition to port-forward")
			}
			if workspace.LatestBuild.Job.CompletedAt == nil {
				err = cliui.WorkspaceBuild(ctx, cmd.ErrOrStderr(), client, workspace.LatestBuild.ID, workspace.CreatedAt)
				if err != nil {
					return err
				}
			}

			err = cliui.Agent(ctx, cmd.ErrOrStderr(), cliui.AgentOptions{
				WorkspaceName: workspace.Name,
				Fetch: func(ctx context.Context) (codersdk.WorkspaceAgent, error) {
					return client.WorkspaceAgent(ctx, workspaceAgent.ID)
				},
			})
			if err != nil {
				return xerrors.Errorf("await agent: %w", err)
			}

<<<<<<< HEAD
			// ipv6 := peerwg.UUIDToNetaddr(uuid.New())
			// wgn, err := peerwg.New(
			// 	slog.Make(sloghuman.Sink(os.Stderr)),
			// 	[]netaddr.IPPrefix{netaddr.IPPrefixFrom(ipv6, 128)},
			// )
			// if err != nil {
			// 	return xerrors.Errorf("create wireguard network: %w", err)
			// }

			// err = client.PostWireguardPeer(cmd.Context(), workspace.ID, peerwg.Handshake{
			// 	Recipient:      workspaceAgent.ID,
			// 	NodePublicKey:  wgn.NodePrivateKey.Public(),
			// 	DiscoPublicKey: wgn.DiscoPublicKey,
			// 	IPv6:           ipv6,
			// })
			// if err != nil {
			// 	return xerrors.Errorf("post wireguard peer: %w", err)
			// }

			// err = wgn.AddPeer(peerwg.Handshake{
			// 	Recipient:      workspaceAgent.ID,
			// 	DiscoPublicKey: workspaceAgent.DiscoPublicKey,
			// 	NodePublicKey:  workspaceAgent.WireguardPublicKey,
			// 	IPv6:           workspaceAgent.IPv6.IP(),
			// })
			// if err != nil {
			// 	return xerrors.Errorf("add workspace agent as peer: %w", err)
			// }

			// // Start all listeners.
			// var (
			// 	ctx, cancel       = context.WithCancel(cmd.Context())
			// 	wg                = new(sync.WaitGroup)
			// 	listeners         = make([]net.Listener, len(specs))
			// 	closeAllListeners = func() {
			// 		for _, l := range listeners {
			// 			if l == nil {
			// 				continue
			// 			}
			// 			_ = l.Close()
			// 		}
			// 	}
			// )
			// defer cancel()
			// for i, spec := range specs {
			// 	l, err := listenAndPortForwardWireguard(ctx, cmd, wgn, wg, spec, workspaceAgent.IPv6.IP())
			// 	if err != nil {
			// 		closeAllListeners()
			// 		return err
			// 	}
			// 	listeners[i] = l
			// }

			// // Wait for the context to be canceled or for a signal and close
			// // all listeners.
			// var closeErr error
			// go func() {
			// 	sigs := make(chan os.Signal, 1)
			// 	signal.Notify(sigs, syscall.SIGINT, syscall.SIGTERM)

			// 	select {
			// 	case <-ctx.Done():
			// 		closeErr = ctx.Err()
			// 	case <-sigs:
			// 		_, _ = fmt.Fprintln(cmd.OutOrStderr(), "Received signal, closing all listeners and active connections")
			// 		closeErr = xerrors.New("signal received")
			// 	}

			// 	cancel()
			// 	closeAllListeners()
			// }()

			// _, _ = fmt.Fprintln(cmd.OutOrStderr(), "Ready!")
			// wg.Wait()
			// return closeErr
			return nil
=======
			ipv6 := peerwg.UUIDToNetaddr(uuid.New())
			wgn, err := peerwg.New(
				slog.Make(sloghuman.Sink(cmd.ErrOrStderr())),
				[]netaddr.IPPrefix{netaddr.IPPrefixFrom(ipv6, 128)},
			)
			if err != nil {
				return xerrors.Errorf("create wireguard network: %w", err)
			}
			defer wgn.Close()

			err = client.PostWireguardPeer(ctx, workspace.ID, peerwg.Handshake{
				Recipient:      workspaceAgent.ID,
				NodePublicKey:  wgn.NodePrivateKey.Public(),
				DiscoPublicKey: wgn.DiscoPublicKey,
				IPv6:           ipv6,
			})
			if err != nil {
				return xerrors.Errorf("post wireguard peer: %w", err)
			}

			err = wgn.AddPeer(peerwg.Handshake{
				Recipient:      workspaceAgent.ID,
				DiscoPublicKey: workspaceAgent.DiscoPublicKey,
				NodePublicKey:  workspaceAgent.WireguardPublicKey,
				IPv6:           workspaceAgent.IPv6.IP(),
			})
			if err != nil {
				return xerrors.Errorf("add workspace agent as peer: %w", err)
			}

			// Start all listeners.
			var (
				wg                = new(sync.WaitGroup)
				listeners         = make([]net.Listener, len(specs))
				closeAllListeners = func() {
					for _, l := range listeners {
						if l == nil {
							continue
						}
						_ = l.Close()
					}
				}
			)
			defer closeAllListeners()

			for i, spec := range specs {
				l, err := listenAndPortForwardWireguard(ctx, cmd, wgn, wg, spec, workspaceAgent.IPv6.IP())
				if err != nil {
					return err
				}
				listeners[i] = l
			}

			// Wait for the context to be canceled or for a signal and close
			// all listeners.
			var closeErr error
			wg.Add(1)
			go func() {
				defer wg.Done()

				sigs := make(chan os.Signal, 1)
				signal.Notify(sigs, syscall.SIGINT, syscall.SIGTERM)

				select {
				case <-ctx.Done():
					closeErr = ctx.Err()
				case <-sigs:
					_, _ = fmt.Fprintln(cmd.OutOrStderr(), "Received signal, closing all listeners and active connections")
					closeErr = xerrors.New("signal received")
				}

				cancel()
				closeAllListeners()
			}()

			_, _ = fmt.Fprintln(cmd.OutOrStderr(), "Ready!")
			wg.Wait()
			return closeErr
>>>>>>> 8bcf23e6
		},
	}

	cmd.Flags().StringArrayVarP(&tcpForwards, "tcp", "p", []string{}, "Forward a TCP port from the workspace to the local machine")
	cmd.Flags().StringArrayVar(&udpForwards, "udp", []string{}, "Forward a UDP port from the workspace to the local machine. The UDP connection has TCP-like semantics to support stateful UDP protocols")
	// cmd.Flags().StringArrayVar(&unixForwards, "unix", []string{}, "Forward a Unix socket in the workspace to a local Unix socket or TCP port")

	return cmd
}

func listenAndPortForwardWireguard(ctx context.Context, cmd *cobra.Command,
	wgn *peerwg.Network,
	wg *sync.WaitGroup,
	spec portForwardSpec,
	agentIP netaddr.IP,
) (net.Listener, error) {
	_, _ = fmt.Fprintf(cmd.OutOrStderr(), "Forwarding '%v://%v' locally to '%v://%v' in the workspace\n", spec.listenNetwork, spec.listenAddress, spec.dialNetwork, spec.dialAddress)

	var (
		l   net.Listener
		err error
	)
	switch spec.listenNetwork {
	case "tcp":
		l, err = net.Listen(spec.listenNetwork, spec.listenAddress)
	case "udp":
		var host, port string
		host, port, err = net.SplitHostPort(spec.listenAddress)
		if err != nil {
			return nil, xerrors.Errorf("split %q: %w", spec.listenAddress, err)
		}

		var portInt int
		portInt, err = strconv.Atoi(port)
		if err != nil {
			return nil, xerrors.Errorf("parse port %v from %q as int: %w", port, spec.listenAddress, err)
		}

		l, err = udp.Listen(spec.listenNetwork, &net.UDPAddr{
			IP:   net.ParseIP(host),
			Port: portInt,
		})
	// case "unix":
	// 	l, err = net.Listen(spec.listenNetwork, spec.listenAddress)
	default:
		return nil, xerrors.Errorf("unknown listen network %q", spec.listenNetwork)
	}
	if err != nil {
		return nil, xerrors.Errorf("listen '%v://%v': %w", spec.listenNetwork, spec.listenAddress, err)
	}

	wg.Add(1)
	go func(spec portForwardSpec) {
		defer wg.Done()
		for {
			netConn, err := l.Accept()
			if err != nil {
				_, _ = fmt.Fprintf(cmd.OutOrStderr(), "Error accepting connection from '%v://%v': %+v\n", spec.listenNetwork, spec.listenAddress, err)
				_, _ = fmt.Fprintln(cmd.OutOrStderr(), "Killing listener")
				return
			}

			go func(netConn net.Conn) {
				defer netConn.Close()

				ipPort := netaddr.MustParseIPPort(spec.dialAddress).WithIP(agentIP)

				var remoteConn net.Conn
				switch spec.dialNetwork {
				case "tcp":
					remoteConn, err = wgn.Netstack.DialContextTCP(ctx, ipPort)
				case "udp":
					remoteConn, err = wgn.Netstack.DialContextUDP(ctx, ipPort)
				}
				if err != nil {
					_, _ = fmt.Fprintf(cmd.OutOrStderr(), "Failed to dial '%v://%v' in workspace: %s\n", spec.dialNetwork, spec.dialAddress, err)
					return
				}
				defer remoteConn.Close()

				coderagent.Bicopy(ctx, netConn, remoteConn)
			}(netConn)
		}
	}(spec)

	return l, nil
}<|MERGE_RESOLUTION|>--- conflicted
+++ resolved
@@ -90,7 +90,6 @@
 				return xerrors.Errorf("await agent: %w", err)
 			}
 
-<<<<<<< HEAD
 			// ipv6 := peerwg.UUIDToNetaddr(uuid.New())
 			// wgn, err := peerwg.New(
 			// 	slog.Make(sloghuman.Sink(os.Stderr)),
@@ -167,86 +166,6 @@
 			// wg.Wait()
 			// return closeErr
 			return nil
-=======
-			ipv6 := peerwg.UUIDToNetaddr(uuid.New())
-			wgn, err := peerwg.New(
-				slog.Make(sloghuman.Sink(cmd.ErrOrStderr())),
-				[]netaddr.IPPrefix{netaddr.IPPrefixFrom(ipv6, 128)},
-			)
-			if err != nil {
-				return xerrors.Errorf("create wireguard network: %w", err)
-			}
-			defer wgn.Close()
-
-			err = client.PostWireguardPeer(ctx, workspace.ID, peerwg.Handshake{
-				Recipient:      workspaceAgent.ID,
-				NodePublicKey:  wgn.NodePrivateKey.Public(),
-				DiscoPublicKey: wgn.DiscoPublicKey,
-				IPv6:           ipv6,
-			})
-			if err != nil {
-				return xerrors.Errorf("post wireguard peer: %w", err)
-			}
-
-			err = wgn.AddPeer(peerwg.Handshake{
-				Recipient:      workspaceAgent.ID,
-				DiscoPublicKey: workspaceAgent.DiscoPublicKey,
-				NodePublicKey:  workspaceAgent.WireguardPublicKey,
-				IPv6:           workspaceAgent.IPv6.IP(),
-			})
-			if err != nil {
-				return xerrors.Errorf("add workspace agent as peer: %w", err)
-			}
-
-			// Start all listeners.
-			var (
-				wg                = new(sync.WaitGroup)
-				listeners         = make([]net.Listener, len(specs))
-				closeAllListeners = func() {
-					for _, l := range listeners {
-						if l == nil {
-							continue
-						}
-						_ = l.Close()
-					}
-				}
-			)
-			defer closeAllListeners()
-
-			for i, spec := range specs {
-				l, err := listenAndPortForwardWireguard(ctx, cmd, wgn, wg, spec, workspaceAgent.IPv6.IP())
-				if err != nil {
-					return err
-				}
-				listeners[i] = l
-			}
-
-			// Wait for the context to be canceled or for a signal and close
-			// all listeners.
-			var closeErr error
-			wg.Add(1)
-			go func() {
-				defer wg.Done()
-
-				sigs := make(chan os.Signal, 1)
-				signal.Notify(sigs, syscall.SIGINT, syscall.SIGTERM)
-
-				select {
-				case <-ctx.Done():
-					closeErr = ctx.Err()
-				case <-sigs:
-					_, _ = fmt.Fprintln(cmd.OutOrStderr(), "Received signal, closing all listeners and active connections")
-					closeErr = xerrors.New("signal received")
-				}
-
-				cancel()
-				closeAllListeners()
-			}()
-
-			_, _ = fmt.Fprintln(cmd.OutOrStderr(), "Ready!")
-			wg.Wait()
-			return closeErr
->>>>>>> 8bcf23e6
 		},
 	}
 
