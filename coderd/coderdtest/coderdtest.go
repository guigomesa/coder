--- conflicted
+++ resolved
@@ -60,13 +60,11 @@
 	GoogleTokenValidator *idtoken.Validator
 	SSHKeygenAlgorithm   gitsshkey.Algorithm
 	APIRateLimit         int
-<<<<<<< HEAD
 	Authorizer           rbac.Authorizer
-=======
-	LifecycleTicker      <-chan time.Time
->>>>>>> 56076a0a
-}
-
+}
+
+// New constructs an in-memory coderd instance and returns
+// the connected client.
 func NewMemoryCoderd(t *testing.T, options *Options) (*httptest.Server, *codersdk.Client) {
 	if options == nil {
 		options = &Options{}
