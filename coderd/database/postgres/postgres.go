package postgres

import (
	"database/sql"
	"fmt"
	"net"
	"os"
	"strconv"
	"sync"
	"time"

	"github.com/cenkalti/backoff/v4"
	"github.com/ory/dockertest/v3"
	"github.com/ory/dockertest/v3/docker"
	"golang.org/x/xerrors"

	"github.com/coder/coder/coderd/database"
	"github.com/coder/coder/cryptorand"
)

// Required to prevent port collision during container creation.
// Super unlikely, but it happened. See: https://github.com/coder/coder/runs/5375197003
var openPortMutex sync.Mutex

// Open creates a new PostgreSQL server using a Docker container.
func Open() (string, func(), error) {
	if os.Getenv("DB_FROM") != "" {
		// In CI, creating a Docker container for each test is slow.
		// This expects a PostgreSQL instance with the hardcoded credentials
		// available.
		dbURL := "postgres://postgres:postgres@127.0.0.1:5432/postgres?sslmode=disable"
		db, err := sql.Open("postgres", dbURL)
		if err != nil {
			return "", nil, xerrors.Errorf("connect to ci postgres: %w", err)
		}
		defer db.Close()

		dbName, err := cryptorand.StringCharset(cryptorand.Lower, 10)
		if err != nil {
			return "", nil, xerrors.Errorf("generate db name: %w", err)
		}

		dbName = "ci" + dbName
		_, err = db.Exec("CREATE DATABASE " + dbName + " WITH TEMPLATE " + os.Getenv("DB_FROM"))
		if err != nil {
			return "", nil, xerrors.Errorf("create db with template: %w", err)
		}

		deleteDB := func() {
			ddb, _ := sql.Open("postgres", dbURL)
			defer ddb.Close()
			_, _ = ddb.Exec("DROP DATABASE " + dbName)
		}

		return "postgres://postgres:postgres@127.0.0.1:5432/" + dbName + "?sslmode=disable", deleteDB, nil
	}

	pool, err := dockertest.NewPool("")
	if err != nil {
		return "", nil, xerrors.Errorf("create pool: %w", err)
	}

	tempDir, err := os.MkdirTemp(os.TempDir(), "postgres")
	if err != nil {
		return "", nil, xerrors.Errorf("create tempdir: %w", err)
	}

	openPortMutex.Lock()
	// Pick an explicit port on the host to connect to 5432.
	// This is necessary so we can configure the port to only use ipv4.
	port, err := getFreePort()
	if err != nil {
		openPortMutex.Unlock()
		return "", nil, xerrors.Errorf("get free port: %w", err)
	}

	resource, err := pool.RunWithOptions(&dockertest.RunOptions{
		Repository: "postgres",
		Tag:        "11",
		Env: []string{
			"POSTGRES_PASSWORD=postgres",
			"POSTGRES_USER=postgres",
			"POSTGRES_DB=postgres",
			// The location for temporary database files!
			"PGDATA=/tmp",
			"listen_addresses = '*'",
		},
		PortBindings: map[docker.Port][]docker.PortBinding{
			"5432/tcp": {{
				// Manually specifying a host IP tells Docker just to use an IPV4 address.
				// If we don't do this, we hit a fun bug:
				// https://github.com/moby/moby/issues/42442
				// where the ipv4 and ipv6 ports might be _different_ and collide with other running docker containers.
				HostIP:   "0.0.0.0",
				HostPort: strconv.FormatInt(int64(port), 10),
			}},
		},
		Mounts: []string{
			// The postgres image has a VOLUME parameter in it's image.
			// If we don't mount at this point, Docker will allocate a
			// volume for this directory.
			//
			// This isn't used anyways, since we override PGDATA.
			fmt.Sprintf("%s:/var/lib/postgresql/data", tempDir),
		},
	}, func(config *docker.HostConfig) {
		// set AutoRemove to true so that stopped container goes away by itself
		config.AutoRemove = true
		config.RestartPolicy = docker.RestartPolicy{Name: "no"}
	})
	if err != nil {
		openPortMutex.Unlock()
		return "", nil, xerrors.Errorf("could not start resource: %w", err)
	}
	openPortMutex.Unlock()

	hostAndPort := resource.GetHostPort("5432/tcp")
	dbURL := fmt.Sprintf("postgres://postgres:postgres@%s/postgres?sslmode=disable", hostAndPort)

	// Docker should hard-kill the container after 120 seconds.
	err = resource.Expire(120)
	if err != nil {
		return "", nil, xerrors.Errorf("expire resource: %w", err)
	}

	pool.MaxWait = 120 * time.Second

	// Record the error that occurs during the retry.
	// The 'pool' pkg hardcodes a deadline error devoid
	// of any useful context.
	var retryErr error
	err = pool.Retry(func() error {
		db, err := sql.Open("postgres", dbURL)
		if err != nil {
			retryErr = xerrors.Errorf("open postgres: %w", err)
			return retryErr
		}
		defer db.Close()

		err = db.Ping()
		if err != nil {
			retryErr = xerrors.Errorf("ping postgres: %w", err)
			return retryErr
		}
<<<<<<< HEAD
=======

		err = database.MigrateUp(db)
		if err != nil {
			retryErr = xerrors.Errorf("migrate db: %w", err)
			// Only try to migrate once.
			return backoff.Permanent(retryErr)
		}

>>>>>>> 301727d1
		return nil
	})
	if err != nil {
		return "", nil, retryErr
	}
<<<<<<< HEAD
	db, err := sql.Open("postgres", dbURL)
	if err != nil {
		return "", nil, xerrors.Errorf("open postgres: %w", err)
	}
	defer db.Close()
	err = database.MigrateUp(db)
	if err != nil {
		return "", nil, xerrors.Errorf("migrate db: %w", err)
	}
=======
>>>>>>> 301727d1

	return dbURL, func() {
		_ = pool.Purge(resource)
		_ = os.RemoveAll(tempDir)
	}, nil
}

// getFreePort asks the kernel for a free open port that is ready to use.
func getFreePort() (port int, err error) {
	// Binding to port 0 tells the OS to grab a port for us:
	// https://stackoverflow.com/questions/1365265/on-localhost-how-do-i-pick-a-free-port-number
	listener, err := net.Listen("tcp", "localhost:0")
	if err != nil {
		return 0, err
	}

	defer listener.Close()
	// This is always a *net.TCPAddr.
	// nolint:forcetypeassert
	return listener.Addr().(*net.TCPAddr).Port, nil
}<|MERGE_RESOLUTION|>--- conflicted
+++ resolved
@@ -142,8 +142,6 @@
 			retryErr = xerrors.Errorf("ping postgres: %w", err)
 			return retryErr
 		}
-<<<<<<< HEAD
-=======
 
 		err = database.MigrateUp(db)
 		if err != nil {
@@ -152,25 +150,11 @@
 			return backoff.Permanent(retryErr)
 		}
 
->>>>>>> 301727d1
 		return nil
 	})
 	if err != nil {
 		return "", nil, retryErr
 	}
-<<<<<<< HEAD
-	db, err := sql.Open("postgres", dbURL)
-	if err != nil {
-		return "", nil, xerrors.Errorf("open postgres: %w", err)
-	}
-	defer db.Close()
-	err = database.MigrateUp(db)
-	if err != nil {
-		return "", nil, xerrors.Errorf("migrate db: %w", err)
-	}
-=======
->>>>>>> 301727d1
-
 	return dbURL, func() {
 		_ = pool.Purge(resource)
 		_ = os.RemoveAll(tempDir)
