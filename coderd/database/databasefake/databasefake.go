--- conflicted
+++ resolved
@@ -1926,17 +1926,11 @@
 			continue
 		}
 
-<<<<<<< HEAD
 		agent.DiscoPublicKey = arg.DiscoPublicKey
 		agent.NodePublicKey = arg.NodePublicKey
 		agent.PreferredDERP = arg.PreferredDERP
 		agent.DERPLatency = arg.DERPLatency
 		agent.UpdatedAt = database.Now()
-=======
-		agent.WireguardNodePublicKey = arg.WireguardNodePublicKey
-		agent.WireguardDiscoPublicKey = arg.WireguardDiscoPublicKey
-		agent.UpdatedAt = arg.UpdatedAt
->>>>>>> daadb9a5
 		q.provisionerJobAgents[index] = agent
 		return nil
 	}
