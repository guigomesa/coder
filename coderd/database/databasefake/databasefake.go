package databasefake

import (
	"context"
	"database/sql"
	"sort"
	"strings"
	"sync"
	"time"

	"github.com/google/uuid"
	"golang.org/x/exp/slices"

	"github.com/coder/coder/coderd/database"
	"github.com/coder/coder/coderd/util/slice"
)

// New returns an in-memory fake of the database.
func New() database.Store {
	return &fakeQuerier{
		mutex: newReentrantLock(),

		apiKeys:             make([]database.APIKey, 0),
		organizationMembers: make([]database.OrganizationMember, 0),
		organizations:       make([]database.Organization, 0),
		users:               make([]database.User, 0),

		auditLogs:               make([]database.AuditLog, 0),
		files:                   make([]database.File, 0),
		gitSSHKey:               make([]database.GitSSHKey, 0),
		parameterSchemas:        make([]database.ParameterSchema, 0),
		parameterValues:         make([]database.ParameterValue, 0),
		provisionerDaemons:      make([]database.ProvisionerDaemon, 0),
		provisionerJobAgents:    make([]database.WorkspaceAgent, 0),
		provisionerJobLogs:      make([]database.ProvisionerJobLog, 0),
		provisionerJobResources: make([]database.WorkspaceResource, 0),
		provisionerJobs:         make([]database.ProvisionerJob, 0),
		templateVersions:        make([]database.TemplateVersion, 0),
		templates:               make([]database.Template, 0),
		workspaceBuilds:         make([]database.WorkspaceBuild, 0),
		workspaceApps:           make([]database.WorkspaceApp, 0),
		workspaces:              make([]database.Workspace, 0),
	}
}

// fakeQuerier replicates database functionality to enable quick testing.
type fakeQuerier struct {
	mutex sync.Locker

	// Legacy tables
	apiKeys             []database.APIKey
	organizations       []database.Organization
	organizationMembers []database.OrganizationMember
	users               []database.User

	// New tables
	auditLogs               []database.AuditLog
	files                   []database.File
	gitSSHKey               []database.GitSSHKey
	parameterSchemas        []database.ParameterSchema
	parameterValues         []database.ParameterValue
	provisionerDaemons      []database.ProvisionerDaemon
	provisionerJobAgents    []database.WorkspaceAgent
	provisionerJobLogs      []database.ProvisionerJobLog
	provisionerJobResources []database.WorkspaceResource
	provisionerJobs         []database.ProvisionerJob
	templateVersions        []database.TemplateVersion
	templates               []database.Template
	workspaceBuilds         []database.WorkspaceBuild
	workspaceApps           []database.WorkspaceApp
	workspaces              []database.Workspace

	deploymentID string
}

// InTx doesn't rollback data properly for in-memory yet.
func (q *fakeQuerier) InTx(fn func(database.Store) error) error {
	q.mutex.Lock()
	defer q.mutex.Unlock()
	return fn(q)
}

func (q *fakeQuerier) AcquireProvisionerJob(_ context.Context, arg database.AcquireProvisionerJobParams) (database.ProvisionerJob, error) {
	q.mutex.Lock()
	defer q.mutex.Unlock()

	for index, provisionerJob := range q.provisionerJobs {
		if provisionerJob.StartedAt.Valid {
			continue
		}
		found := false
		for _, provisionerType := range arg.Types {
			if provisionerJob.Provisioner != provisionerType {
				continue
			}
			found = true
			break
		}
		if !found {
			continue
		}
		provisionerJob.StartedAt = arg.StartedAt
		provisionerJob.UpdatedAt = arg.StartedAt.Time
		provisionerJob.WorkerID = arg.WorkerID
		q.provisionerJobs[index] = provisionerJob
		return provisionerJob, nil
	}
	return database.ProvisionerJob{}, sql.ErrNoRows
}

func (q *fakeQuerier) ParameterValue(_ context.Context, id uuid.UUID) (database.ParameterValue, error) {
	q.mutex.Lock()
	defer q.mutex.Unlock()

	for _, parameterValue := range q.parameterValues {
		if parameterValue.ID.String() != id.String() {
			continue
		}
		return parameterValue, nil
	}
	return database.ParameterValue{}, sql.ErrNoRows
}

func (q *fakeQuerier) DeleteParameterValueByID(_ context.Context, id uuid.UUID) error {
	q.mutex.Lock()
	defer q.mutex.Unlock()

	for index, parameterValue := range q.parameterValues {
		if parameterValue.ID.String() != id.String() {
			continue
		}
		q.parameterValues[index] = q.parameterValues[len(q.parameterValues)-1]
		q.parameterValues = q.parameterValues[:len(q.parameterValues)-1]
		return nil
	}
	return sql.ErrNoRows
}

func (q *fakeQuerier) GetAPIKeyByID(_ context.Context, id string) (database.APIKey, error) {
	q.mutex.Lock()
	defer q.mutex.Unlock()

	for _, apiKey := range q.apiKeys {
		if apiKey.ID == id {
			return apiKey, nil
		}
	}
	return database.APIKey{}, sql.ErrNoRows
}

func (q *fakeQuerier) GetAPIKeysLastUsedAfter(_ context.Context, after time.Time) ([]database.APIKey, error) {
	q.mutex.Lock()
	defer q.mutex.Unlock()

	apiKeys := make([]database.APIKey, 0)
	for _, key := range q.apiKeys {
		if key.LastUsed.After(after) {
			apiKeys = append(apiKeys, key)
		}
	}
	return apiKeys, nil
}

func (q *fakeQuerier) DeleteAPIKeyByID(_ context.Context, id string) error {
	q.mutex.Lock()
	defer q.mutex.Unlock()

	for index, apiKey := range q.apiKeys {
		if apiKey.ID != id {
			continue
		}
		q.apiKeys[index] = q.apiKeys[len(q.apiKeys)-1]
		q.apiKeys = q.apiKeys[:len(q.apiKeys)-1]
		return nil
	}
	return sql.ErrNoRows
}

func (q *fakeQuerier) GetFileByHash(_ context.Context, hash string) (database.File, error) {
	q.mutex.Lock()
	defer q.mutex.Unlock()

	for _, file := range q.files {
		if file.Hash == hash {
			return file, nil
		}
	}
	return database.File{}, sql.ErrNoRows
}

func (q *fakeQuerier) GetUserByEmailOrUsername(_ context.Context, arg database.GetUserByEmailOrUsernameParams) (database.User, error) {
	q.mutex.Lock()
	defer q.mutex.Unlock()

	for _, user := range q.users {
		if user.Email == arg.Email || user.Username == arg.Username {
			return user, nil
		}
	}
	return database.User{}, sql.ErrNoRows
}

func (q *fakeQuerier) GetUserByID(_ context.Context, id uuid.UUID) (database.User, error) {
	q.mutex.Lock()
	defer q.mutex.Unlock()

	for _, user := range q.users {
		if user.ID == id {
			return user, nil
		}
	}
	return database.User{}, sql.ErrNoRows
}

func (q *fakeQuerier) GetUserCount(_ context.Context) (int64, error) {
	q.mutex.Lock()
	defer q.mutex.Unlock()

	return int64(len(q.users)), nil
}

func (q *fakeQuerier) GetUsers(_ context.Context, params database.GetUsersParams) ([]database.User, error) {
	q.mutex.Lock()
	defer q.mutex.Unlock()

	// Avoid side-effect of sorting.
	users := make([]database.User, len(q.users))
	copy(users, q.users)

	// Database orders by created_at
	slices.SortFunc(users, func(a, b database.User) bool {
		if a.CreatedAt.Equal(b.CreatedAt) {
			// Technically the postgres database also orders by uuid. So match
			// that behavior
			return a.ID.String() < b.ID.String()
		}
		return a.CreatedAt.Before(b.CreatedAt)
	})

	if params.AfterID != uuid.Nil {
		found := false
		for i, v := range users {
			if v.ID == params.AfterID {
				// We want to return all users after index i.
				users = users[i+1:]
				found = true
				break
			}
		}

		// If no users after the time, then we return an empty list.
		if !found {
			return nil, sql.ErrNoRows
		}
	}

	if params.Search != "" {
		tmp := make([]database.User, 0, len(users))
		for i, user := range users {
			if strings.Contains(user.Email, params.Search) {
				tmp = append(tmp, users[i])
			} else if strings.Contains(user.Username, params.Search) {
				tmp = append(tmp, users[i])
			}
		}
		users = tmp
	}

	if len(params.Status) == 0 {
		params.Status = []database.UserStatus{database.UserStatusActive}
	}

	usersFilteredByStatus := make([]database.User, 0, len(users))
	for i, user := range users {
		for _, status := range params.Status {
			if user.Status == status {
				usersFilteredByStatus = append(usersFilteredByStatus, users[i])
			}
		}
	}
	users = usersFilteredByStatus

	if params.OffsetOpt > 0 {
		if int(params.OffsetOpt) > len(users)-1 {
			return nil, sql.ErrNoRows
		}
		users = users[params.OffsetOpt:]
	}

	if params.LimitOpt > 0 {
		if int(params.LimitOpt) > len(users) {
			params.LimitOpt = int32(len(users))
		}
		users = users[:params.LimitOpt]
	}

	return users, nil
}

func (q *fakeQuerier) GetUsersByIDs(_ context.Context, ids []uuid.UUID) ([]database.User, error) {
	q.mutex.Lock()
	defer q.mutex.Unlock()

	users := make([]database.User, 0)
	for _, user := range q.users {
		for _, id := range ids {
			if user.ID.String() != id.String() {
				continue
			}
			users = append(users, user)
		}
	}
	return users, nil
}

func (q *fakeQuerier) GetAuthorizationUserRoles(_ context.Context, userID uuid.UUID) (database.GetAuthorizationUserRolesRow, error) {
	q.mutex.Lock()
	defer q.mutex.Unlock()

	var user *database.User
	roles := make([]string, 0)
	for _, u := range q.users {
		if u.ID == userID {
			u := u
			roles = append(roles, u.RBACRoles...)
			roles = append(roles, "member")
			user = &u
			break
		}
	}

	for _, mem := range q.organizationMembers {
		if mem.UserID == userID {
			roles = append(roles, mem.Roles...)
			roles = append(roles, "organization-member:"+mem.OrganizationID.String())
		}
	}

	if user == nil {
		return database.GetAuthorizationUserRolesRow{}, sql.ErrNoRows
	}

	return database.GetAuthorizationUserRolesRow{
		ID:       userID,
		Username: user.Username,
		Status:   user.Status,
		Roles:    roles,
	}, nil
}

func (q *fakeQuerier) GetWorkspaces(_ context.Context, arg database.GetWorkspacesParams) ([]database.Workspace, error) {
	q.mutex.Lock()
	defer q.mutex.Unlock()

	workspaces := make([]database.Workspace, 0)
	for _, workspace := range q.workspaces {
		if arg.OwnerID != uuid.Nil && workspace.OwnerID != arg.OwnerID {
			continue
		}
		if arg.OwnerUsername != "" {
			owner, err := q.GetUserByID(context.Background(), workspace.OwnerID)
			if err == nil && arg.OwnerUsername != owner.Username {
				continue
			}
		}
		if arg.TemplateName != "" {
			templates, err := q.GetTemplatesWithFilter(context.Background(), database.GetTemplatesWithFilterParams{
				ExactName: arg.TemplateName,
			})
			// Add to later param
			if err == nil {
				for _, t := range templates {
					arg.TemplateIds = append(arg.TemplateIds, t.ID)
				}
			}
		}
		if !arg.Deleted && workspace.Deleted {
			continue
		}
		if arg.Name != "" && !strings.Contains(workspace.Name, arg.Name) {
			continue
		}
		if len(arg.TemplateIds) > 0 {
			match := false
			for _, id := range arg.TemplateIds {
				if workspace.TemplateID == id {
					match = true
					break
				}
			}
			if !match {
				continue
			}
		}
		workspaces = append(workspaces, workspace)
	}

	return workspaces, nil
}

func (q *fakeQuerier) GetWorkspaceByID(_ context.Context, id uuid.UUID) (database.Workspace, error) {
	q.mutex.Lock()
	defer q.mutex.Unlock()

	for _, workspace := range q.workspaces {
		if workspace.ID.String() == id.String() {
			return workspace, nil
		}
	}
	return database.Workspace{}, sql.ErrNoRows
}

func (q *fakeQuerier) GetWorkspaceByOwnerIDAndName(_ context.Context, arg database.GetWorkspaceByOwnerIDAndNameParams) (database.Workspace, error) {
	q.mutex.Lock()
	defer q.mutex.Unlock()

	var found *database.Workspace
	for _, workspace := range q.workspaces {
		workspace := workspace
		if workspace.OwnerID != arg.OwnerID {
			continue
		}
		if !strings.EqualFold(workspace.Name, arg.Name) {
			continue
		}
		if workspace.Deleted != arg.Deleted {
			continue
		}

		// Return the most recent workspace with the given name
		if found == nil || workspace.CreatedAt.After(found.CreatedAt) {
			found = &workspace
		}
	}
	if found != nil {
		return *found, nil
	}
	return database.Workspace{}, sql.ErrNoRows
}

func (q *fakeQuerier) GetWorkspaceAppsByAgentID(_ context.Context, id uuid.UUID) ([]database.WorkspaceApp, error) {
	q.mutex.Lock()
	defer q.mutex.Unlock()

	apps := make([]database.WorkspaceApp, 0)
	for _, app := range q.workspaceApps {
		if app.AgentID == id {
			apps = append(apps, app)
		}
	}
	if len(apps) == 0 {
		return nil, sql.ErrNoRows
	}
	return apps, nil
}

func (q *fakeQuerier) GetWorkspaceAppsCreatedAfter(_ context.Context, after time.Time) ([]database.WorkspaceApp, error) {
	q.mutex.Lock()
	defer q.mutex.Unlock()

	apps := make([]database.WorkspaceApp, 0)
	for _, app := range q.workspaceApps {
		if app.CreatedAt.After(after) {
			apps = append(apps, app)
		}
	}
	return apps, nil
}

func (q *fakeQuerier) GetWorkspaceAppsByAgentIDs(_ context.Context, ids []uuid.UUID) ([]database.WorkspaceApp, error) {
	q.mutex.Lock()
	defer q.mutex.Unlock()

	apps := make([]database.WorkspaceApp, 0)
	for _, app := range q.workspaceApps {
		for _, id := range ids {
			if app.AgentID.String() == id.String() {
				apps = append(apps, app)
				break
			}
		}
	}
	return apps, nil
}

func (q *fakeQuerier) GetWorkspacesAutostart(_ context.Context) ([]database.Workspace, error) {
	q.mutex.Lock()
	defer q.mutex.Unlock()
	workspaces := make([]database.Workspace, 0)
	for _, ws := range q.workspaces {
		if ws.AutostartSchedule.String != "" {
			workspaces = append(workspaces, ws)
		} else if ws.Ttl.Valid {
			workspaces = append(workspaces, ws)
		}
	}
	return workspaces, nil
}

func (q *fakeQuerier) GetWorkspaceOwnerCountsByTemplateIDs(_ context.Context, templateIDs []uuid.UUID) ([]database.GetWorkspaceOwnerCountsByTemplateIDsRow, error) {
	q.mutex.Lock()
	defer q.mutex.Unlock()

	counts := map[uuid.UUID]map[uuid.UUID]struct{}{}
	for _, templateID := range templateIDs {
		found := false
		for _, workspace := range q.workspaces {
			if workspace.TemplateID != templateID {
				continue
			}
			if workspace.Deleted {
				continue
			}
			countByOwnerID, ok := counts[templateID]
			if !ok {
				countByOwnerID = map[uuid.UUID]struct{}{}
			}
			countByOwnerID[workspace.OwnerID] = struct{}{}
			counts[templateID] = countByOwnerID
			found = true
			break
		}
		if !found {
			counts[templateID] = map[uuid.UUID]struct{}{}
		}
	}
	res := make([]database.GetWorkspaceOwnerCountsByTemplateIDsRow, 0)
	for key, value := range counts {
		res = append(res, database.GetWorkspaceOwnerCountsByTemplateIDsRow{
			TemplateID: key,
			Count:      int64(len(value)),
		})
	}
	if len(res) == 0 {
		return nil, sql.ErrNoRows
	}
	return res, nil
}

func (q *fakeQuerier) GetWorkspaceBuildByID(_ context.Context, id uuid.UUID) (database.WorkspaceBuild, error) {
	q.mutex.Lock()
	defer q.mutex.Unlock()

	for _, history := range q.workspaceBuilds {
		if history.ID.String() == id.String() {
			return history, nil
		}
	}
	return database.WorkspaceBuild{}, sql.ErrNoRows
}

func (q *fakeQuerier) GetWorkspaceBuildByJobID(_ context.Context, jobID uuid.UUID) (database.WorkspaceBuild, error) {
	q.mutex.Lock()
	defer q.mutex.Unlock()

	for _, build := range q.workspaceBuilds {
		if build.JobID.String() == jobID.String() {
			return build, nil
		}
	}
	return database.WorkspaceBuild{}, sql.ErrNoRows
}

func (q *fakeQuerier) GetLatestWorkspaceBuildByWorkspaceID(_ context.Context, workspaceID uuid.UUID) (database.WorkspaceBuild, error) {
	q.mutex.Lock()
	defer q.mutex.Unlock()

	var row database.WorkspaceBuild
	var buildNum int32
	for _, workspaceBuild := range q.workspaceBuilds {
		if workspaceBuild.WorkspaceID.String() == workspaceID.String() && workspaceBuild.BuildNumber > buildNum {
			row = workspaceBuild
			buildNum = workspaceBuild.BuildNumber
		}
	}
	if buildNum == 0 {
		return database.WorkspaceBuild{}, sql.ErrNoRows
	}
	return row, nil
}

func (q *fakeQuerier) GetLatestWorkspaceBuildsByWorkspaceIDs(_ context.Context, ids []uuid.UUID) ([]database.WorkspaceBuild, error) {
	q.mutex.Lock()
	defer q.mutex.Unlock()

	builds := make(map[uuid.UUID]database.WorkspaceBuild)
	buildNumbers := make(map[uuid.UUID]int32)
	for _, workspaceBuild := range q.workspaceBuilds {
		for _, id := range ids {
			if id.String() == workspaceBuild.WorkspaceID.String() && workspaceBuild.BuildNumber > buildNumbers[id] {
				builds[id] = workspaceBuild
				buildNumbers[id] = workspaceBuild.BuildNumber
			}
		}
	}
	var returnBuilds []database.WorkspaceBuild
	for i, n := range buildNumbers {
		if n > 0 {
			b := builds[i]
			returnBuilds = append(returnBuilds, b)
		}
	}
	if len(returnBuilds) == 0 {
		return nil, sql.ErrNoRows
	}
	return returnBuilds, nil
}

func (q *fakeQuerier) GetWorkspaceBuildByWorkspaceID(_ context.Context,
	params database.GetWorkspaceBuildByWorkspaceIDParams) ([]database.WorkspaceBuild, error) {
	q.mutex.Lock()
	defer q.mutex.Unlock()

	history := make([]database.WorkspaceBuild, 0)
	for _, workspaceBuild := range q.workspaceBuilds {
		if workspaceBuild.WorkspaceID.String() == params.WorkspaceID.String() {
			history = append(history, workspaceBuild)
		}
	}

	// Order by build_number
	slices.SortFunc(history, func(a, b database.WorkspaceBuild) bool {
		// use greater than since we want descending order
		return a.BuildNumber > b.BuildNumber
	})

	if params.AfterID != uuid.Nil {
		found := false
		for i, v := range history {
			if v.ID == params.AfterID {
				// We want to return all builds after index i.
				history = history[i+1:]
				found = true
				break
			}
		}

		// If no builds after the time, then we return an empty list.
		if !found {
			return nil, sql.ErrNoRows
		}
	}

	if params.OffsetOpt > 0 {
		if int(params.OffsetOpt) > len(history)-1 {
			return nil, sql.ErrNoRows
		}
		history = history[params.OffsetOpt:]
	}

	if params.LimitOpt > 0 {
		if int(params.LimitOpt) > len(history) {
			params.LimitOpt = int32(len(history))
		}
		history = history[:params.LimitOpt]
	}

	if len(history) == 0 {
		return nil, sql.ErrNoRows
	}
	return history, nil
}

func (q *fakeQuerier) GetWorkspaceBuildByWorkspaceIDAndName(_ context.Context, arg database.GetWorkspaceBuildByWorkspaceIDAndNameParams) (database.WorkspaceBuild, error) {
	q.mutex.Lock()
	defer q.mutex.Unlock()

	for _, workspaceBuild := range q.workspaceBuilds {
		if workspaceBuild.WorkspaceID.String() != arg.WorkspaceID.String() {
			continue
		}
		if !strings.EqualFold(workspaceBuild.Name, arg.Name) {
			continue
		}
		return workspaceBuild, nil
	}
	return database.WorkspaceBuild{}, sql.ErrNoRows
}

func (q *fakeQuerier) GetWorkspaceBuildByWorkspaceIDAndBuildNumber(_ context.Context, arg database.GetWorkspaceBuildByWorkspaceIDAndBuildNumberParams) (database.WorkspaceBuild, error) {
	q.mutex.Lock()
	defer q.mutex.Unlock()

	for _, workspaceBuild := range q.workspaceBuilds {
		if workspaceBuild.WorkspaceID.String() != arg.WorkspaceID.String() {
			continue
		}
		if workspaceBuild.BuildNumber != arg.BuildNumber {
			continue
		}
		return workspaceBuild, nil
	}
	return database.WorkspaceBuild{}, sql.ErrNoRows
}

func (q *fakeQuerier) GetWorkspaceBuildsCreatedAfter(_ context.Context, after time.Time) ([]database.WorkspaceBuild, error) {
	q.mutex.Lock()
	defer q.mutex.Unlock()

	workspaceBuilds := make([]database.WorkspaceBuild, 0)
	for _, workspaceBuild := range q.workspaceBuilds {
		if workspaceBuild.CreatedAt.After(after) {
			workspaceBuilds = append(workspaceBuilds, workspaceBuild)
		}
	}
	return workspaceBuilds, nil
}

func (q *fakeQuerier) GetOrganizations(_ context.Context) ([]database.Organization, error) {
	q.mutex.Lock()
	defer q.mutex.Unlock()

	if len(q.organizations) == 0 {
		return nil, sql.ErrNoRows
	}
	return q.organizations, nil
}

func (q *fakeQuerier) GetOrganizationByID(_ context.Context, id uuid.UUID) (database.Organization, error) {
	q.mutex.Lock()
	defer q.mutex.Unlock()

	for _, organization := range q.organizations {
		if organization.ID == id {
			return organization, nil
		}
	}
	return database.Organization{}, sql.ErrNoRows
}

func (q *fakeQuerier) GetOrganizationByName(_ context.Context, name string) (database.Organization, error) {
	q.mutex.Lock()
	defer q.mutex.Unlock()

	for _, organization := range q.organizations {
		if organization.Name == name {
			return organization, nil
		}
	}
	return database.Organization{}, sql.ErrNoRows
}

func (q *fakeQuerier) GetOrganizationsByUserID(_ context.Context, userID uuid.UUID) ([]database.Organization, error) {
	q.mutex.Lock()
	defer q.mutex.Unlock()

	organizations := make([]database.Organization, 0)
	for _, organizationMember := range q.organizationMembers {
		if organizationMember.UserID != userID {
			continue
		}
		for _, organization := range q.organizations {
			if organization.ID != organizationMember.OrganizationID {
				continue
			}
			organizations = append(organizations, organization)
		}
	}
	if len(organizations) == 0 {
		return nil, sql.ErrNoRows
	}
	return organizations, nil
}

<<<<<<< HEAD
func (q *fakeQuerier) GetParameterValuesByScope(_ context.Context, arg database.GetParameterValuesByScopeParams) ([]database.ParameterValue, error) {
	q.mutex.Lock()
	defer q.mutex.Unlock()
=======
func (q *fakeQuerier) ParameterValues(_ context.Context, arg database.ParameterValuesParams) ([]database.ParameterValue, error) {
	q.mutex.RLock()
	defer q.mutex.RUnlock()
>>>>>>> 289b9897

	parameterValues := make([]database.ParameterValue, 0)
	for _, parameterValue := range q.parameterValues {
		if len(arg.Scopes) > 0 {
			if !slice.Contains(arg.Scopes, parameterValue.Scope) {
				continue
			}
		}
		if len(arg.ScopeIds) > 0 {
			if !slice.Contains(arg.ScopeIds, parameterValue.ScopeID) {
				continue
			}
		}

		if len(arg.Ids) > 0 {
			if !slice.Contains(arg.Ids, parameterValue.ID) {
				continue
			}
		}
		parameterValues = append(parameterValues, parameterValue)
	}
	if len(parameterValues) == 0 {
		return nil, sql.ErrNoRows
	}
	return parameterValues, nil
}

func (q *fakeQuerier) GetTemplateByID(_ context.Context, id uuid.UUID) (database.Template, error) {
	q.mutex.Lock()
	defer q.mutex.Unlock()

	for _, template := range q.templates {
		if template.ID.String() == id.String() {
			return template, nil
		}
	}
	return database.Template{}, sql.ErrNoRows
}

func (q *fakeQuerier) GetTemplateByOrganizationAndName(_ context.Context, arg database.GetTemplateByOrganizationAndNameParams) (database.Template, error) {
	q.mutex.Lock()
	defer q.mutex.Unlock()

	for _, template := range q.templates {
		if template.OrganizationID != arg.OrganizationID {
			continue
		}
		if !strings.EqualFold(template.Name, arg.Name) {
			continue
		}
		if template.Deleted != arg.Deleted {
			continue
		}
		return template, nil
	}
	return database.Template{}, sql.ErrNoRows
}

func (q *fakeQuerier) UpdateTemplateMetaByID(_ context.Context, arg database.UpdateTemplateMetaByIDParams) error {
	q.mutex.Lock()
	defer q.mutex.Unlock()

	for idx, tpl := range q.templates {
		if tpl.ID != arg.ID {
			continue
		}
		tpl.UpdatedAt = database.Now()
		tpl.Description = arg.Description
		tpl.MaxTtl = arg.MaxTtl
		tpl.MinAutostartInterval = arg.MinAutostartInterval
		q.templates[idx] = tpl
		return nil
	}

	return sql.ErrNoRows
}

func (q *fakeQuerier) GetTemplatesWithFilter(_ context.Context, arg database.GetTemplatesWithFilterParams) ([]database.Template, error) {
	q.mutex.Lock()
	defer q.mutex.Unlock()

	var templates []database.Template
	for _, template := range q.templates {
		if template.Deleted != arg.Deleted {
			continue
		}
		if arg.OrganizationID != uuid.Nil && template.OrganizationID != arg.OrganizationID {
			continue
		}

		if arg.ExactName != "" && !strings.EqualFold(template.Name, arg.ExactName) {
			continue
		}

		if len(arg.Ids) > 0 {
			match := false
			for _, id := range arg.Ids {
				if template.ID == id {
					match = true
					break
				}
			}
			if !match {
				continue
			}
		}
		templates = append(templates, template)
	}
	if len(templates) > 0 {
		return templates, nil
	}

	return nil, sql.ErrNoRows
}

func (q *fakeQuerier) GetTemplateVersionsByTemplateID(_ context.Context, arg database.GetTemplateVersionsByTemplateIDParams) (version []database.TemplateVersion, err error) {
	q.mutex.Lock()
	defer q.mutex.Unlock()

	for _, templateVersion := range q.templateVersions {
		if templateVersion.TemplateID.UUID.String() != arg.TemplateID.String() {
			continue
		}
		version = append(version, templateVersion)
	}

	// Database orders by created_at
	slices.SortFunc(version, func(a, b database.TemplateVersion) bool {
		if a.CreatedAt.Equal(b.CreatedAt) {
			// Technically the postgres database also orders by uuid. So match
			// that behavior
			return a.ID.String() < b.ID.String()
		}
		return a.CreatedAt.Before(b.CreatedAt)
	})

	if arg.AfterID != uuid.Nil {
		found := false
		for i, v := range version {
			if v.ID == arg.AfterID {
				// We want to return all users after index i.
				version = version[i+1:]
				found = true
				break
			}
		}

		// If no users after the time, then we return an empty list.
		if !found {
			return nil, sql.ErrNoRows
		}
	}

	if arg.OffsetOpt > 0 {
		if int(arg.OffsetOpt) > len(version)-1 {
			return nil, sql.ErrNoRows
		}
		version = version[arg.OffsetOpt:]
	}

	if arg.LimitOpt > 0 {
		if int(arg.LimitOpt) > len(version) {
			arg.LimitOpt = int32(len(version))
		}
		version = version[:arg.LimitOpt]
	}

	if len(version) == 0 {
		return nil, sql.ErrNoRows
	}

	return version, nil
}

func (q *fakeQuerier) GetTemplateVersionsCreatedAfter(_ context.Context, after time.Time) ([]database.TemplateVersion, error) {
	q.mutex.Lock()
	defer q.mutex.Unlock()

	versions := make([]database.TemplateVersion, 0)
	for _, version := range q.templateVersions {
		if version.CreatedAt.After(after) {
			versions = append(versions, version)
		}
	}
	return versions, nil
}

func (q *fakeQuerier) GetTemplateVersionByTemplateIDAndName(_ context.Context, arg database.GetTemplateVersionByTemplateIDAndNameParams) (database.TemplateVersion, error) {
	q.mutex.Lock()
	defer q.mutex.Unlock()

	for _, templateVersion := range q.templateVersions {
		if templateVersion.TemplateID != arg.TemplateID {
			continue
		}
		if !strings.EqualFold(templateVersion.Name, arg.Name) {
			continue
		}
		return templateVersion, nil
	}
	return database.TemplateVersion{}, sql.ErrNoRows
}

func (q *fakeQuerier) GetTemplateVersionByID(_ context.Context, templateVersionID uuid.UUID) (database.TemplateVersion, error) {
	q.mutex.Lock()
	defer q.mutex.Unlock()

	for _, templateVersion := range q.templateVersions {
		if templateVersion.ID.String() != templateVersionID.String() {
			continue
		}
		return templateVersion, nil
	}
	return database.TemplateVersion{}, sql.ErrNoRows
}

func (q *fakeQuerier) GetTemplateVersionByJobID(_ context.Context, jobID uuid.UUID) (database.TemplateVersion, error) {
	q.mutex.Lock()
	defer q.mutex.Unlock()

	for _, templateVersion := range q.templateVersions {
		if templateVersion.JobID.String() != jobID.String() {
			continue
		}
		return templateVersion, nil
	}
	return database.TemplateVersion{}, sql.ErrNoRows
}

func (q *fakeQuerier) GetParameterSchemasByJobID(_ context.Context, jobID uuid.UUID) ([]database.ParameterSchema, error) {
	q.mutex.Lock()
	defer q.mutex.Unlock()

	parameters := make([]database.ParameterSchema, 0)
	for _, parameterSchema := range q.parameterSchemas {
		if parameterSchema.JobID.String() != jobID.String() {
			continue
		}
		parameters = append(parameters, parameterSchema)
	}
	if len(parameters) == 0 {
		return nil, sql.ErrNoRows
	}
	return parameters, nil
}

func (q *fakeQuerier) GetParameterSchemasCreatedAfter(_ context.Context, after time.Time) ([]database.ParameterSchema, error) {
	q.mutex.Lock()
	defer q.mutex.Unlock()

	parameters := make([]database.ParameterSchema, 0)
	for _, parameterSchema := range q.parameterSchemas {
		if parameterSchema.CreatedAt.After(after) {
			parameters = append(parameters, parameterSchema)
		}
	}
	return parameters, nil
}

func (q *fakeQuerier) GetParameterValueByScopeAndName(_ context.Context, arg database.GetParameterValueByScopeAndNameParams) (database.ParameterValue, error) {
	q.mutex.Lock()
	defer q.mutex.Unlock()

	for _, parameterValue := range q.parameterValues {
		if parameterValue.Scope != arg.Scope {
			continue
		}
		if parameterValue.ScopeID != arg.ScopeID {
			continue
		}
		if parameterValue.Name != arg.Name {
			continue
		}
		return parameterValue, nil
	}
	return database.ParameterValue{}, sql.ErrNoRows
}

func (q *fakeQuerier) GetTemplates(_ context.Context) ([]database.Template, error) {
	q.mutex.Lock()
	defer q.mutex.Unlock()

	return q.templates[:], nil
}

func (q *fakeQuerier) GetOrganizationMemberByUserID(_ context.Context, arg database.GetOrganizationMemberByUserIDParams) (database.OrganizationMember, error) {
	q.mutex.Lock()
	defer q.mutex.Unlock()

	for _, organizationMember := range q.organizationMembers {
		if organizationMember.OrganizationID != arg.OrganizationID {
			continue
		}
		if organizationMember.UserID != arg.UserID {
			continue
		}
		return organizationMember, nil
	}
	return database.OrganizationMember{}, sql.ErrNoRows
}

func (q *fakeQuerier) GetOrganizationIDsByMemberIDs(_ context.Context, ids []uuid.UUID) ([]database.GetOrganizationIDsByMemberIDsRow, error) {
	q.mutex.Lock()
	defer q.mutex.Unlock()

	getOrganizationIDsByMemberIDRows := make([]database.GetOrganizationIDsByMemberIDsRow, 0, len(ids))
	for _, userID := range ids {
		userOrganizationIDs := make([]uuid.UUID, 0)
		for _, membership := range q.organizationMembers {
			if membership.UserID == userID {
				userOrganizationIDs = append(userOrganizationIDs, membership.OrganizationID)
			}
		}
		getOrganizationIDsByMemberIDRows = append(getOrganizationIDsByMemberIDRows, database.GetOrganizationIDsByMemberIDsRow{
			UserID:          userID,
			OrganizationIDs: userOrganizationIDs,
		})
	}
	if len(getOrganizationIDsByMemberIDRows) == 0 {
		return nil, sql.ErrNoRows
	}
	return getOrganizationIDsByMemberIDRows, nil
}

func (q *fakeQuerier) GetOrganizationMembershipsByUserID(_ context.Context, userID uuid.UUID) ([]database.OrganizationMember, error) {
	q.mutex.Lock()
	defer q.mutex.Unlock()

	var memberships []database.OrganizationMember
	for _, organizationMember := range q.organizationMembers {
		mem := organizationMember
		if mem.UserID != userID {
			continue
		}
		memberships = append(memberships, mem)
	}
	return memberships, nil
}

func (q *fakeQuerier) UpdateMemberRoles(_ context.Context, arg database.UpdateMemberRolesParams) (database.OrganizationMember, error) {
	for i, mem := range q.organizationMembers {
		if mem.UserID == arg.UserID && mem.OrganizationID == arg.OrgID {
			uniqueRoles := make([]string, 0, len(arg.GrantedRoles))
			exist := make(map[string]struct{})
			for _, r := range arg.GrantedRoles {
				if _, ok := exist[r]; ok {
					continue
				}
				exist[r] = struct{}{}
				uniqueRoles = append(uniqueRoles, r)
			}
			sort.Strings(uniqueRoles)

			mem.Roles = uniqueRoles
			q.organizationMembers[i] = mem
			return mem, nil
		}
	}
	return database.OrganizationMember{}, sql.ErrNoRows
}

func (q *fakeQuerier) GetProvisionerDaemons(_ context.Context) ([]database.ProvisionerDaemon, error) {
	q.mutex.Lock()
	defer q.mutex.Unlock()

	if len(q.provisionerDaemons) == 0 {
		return nil, sql.ErrNoRows
	}
	return q.provisionerDaemons, nil
}

func (q *fakeQuerier) GetWorkspaceAgentByAuthToken(_ context.Context, authToken uuid.UUID) (database.WorkspaceAgent, error) {
	q.mutex.Lock()
	defer q.mutex.Unlock()

	// The schema sorts this by created at, so we iterate the array backwards.
	for i := len(q.provisionerJobAgents) - 1; i >= 0; i-- {
		agent := q.provisionerJobAgents[i]
		if agent.AuthToken.String() == authToken.String() {
			return agent, nil
		}
	}
	return database.WorkspaceAgent{}, sql.ErrNoRows
}

func (q *fakeQuerier) GetWorkspaceAgentByID(_ context.Context, id uuid.UUID) (database.WorkspaceAgent, error) {
	q.mutex.Lock()
	defer q.mutex.Unlock()

	// The schema sorts this by created at, so we iterate the array backwards.
	for i := len(q.provisionerJobAgents) - 1; i >= 0; i-- {
		agent := q.provisionerJobAgents[i]
		if agent.ID.String() == id.String() {
			return agent, nil
		}
	}
	return database.WorkspaceAgent{}, sql.ErrNoRows
}

func (q *fakeQuerier) GetWorkspaceAgentByInstanceID(_ context.Context, instanceID string) (database.WorkspaceAgent, error) {
	q.mutex.Lock()
	defer q.mutex.Unlock()

	// The schema sorts this by created at, so we iterate the array backwards.
	for i := len(q.provisionerJobAgents) - 1; i >= 0; i-- {
		agent := q.provisionerJobAgents[i]
		if agent.AuthInstanceID.Valid && agent.AuthInstanceID.String == instanceID {
			return agent, nil
		}
	}
	return database.WorkspaceAgent{}, sql.ErrNoRows
}

func (q *fakeQuerier) GetWorkspaceAgentsByResourceIDs(_ context.Context, resourceIDs []uuid.UUID) ([]database.WorkspaceAgent, error) {
	q.mutex.Lock()
	defer q.mutex.Unlock()

	workspaceAgents := make([]database.WorkspaceAgent, 0)
	for _, agent := range q.provisionerJobAgents {
		for _, resourceID := range resourceIDs {
			if agent.ResourceID.String() != resourceID.String() {
				continue
			}
			workspaceAgents = append(workspaceAgents, agent)
		}
	}
	if len(workspaceAgents) == 0 {
		return nil, sql.ErrNoRows
	}
	return workspaceAgents, nil
}

func (q *fakeQuerier) GetWorkspaceAgentsCreatedAfter(_ context.Context, after time.Time) ([]database.WorkspaceAgent, error) {
	q.mutex.Lock()
	defer q.mutex.Unlock()

	workspaceAgents := make([]database.WorkspaceAgent, 0)
	for _, agent := range q.provisionerJobAgents {
		if agent.CreatedAt.After(after) {
			workspaceAgents = append(workspaceAgents, agent)
		}
	}
	return workspaceAgents, nil
}

func (q *fakeQuerier) GetWorkspaceAppByAgentIDAndName(_ context.Context, arg database.GetWorkspaceAppByAgentIDAndNameParams) (database.WorkspaceApp, error) {
	q.mutex.Lock()
	defer q.mutex.Unlock()

	for _, app := range q.workspaceApps {
		if app.AgentID != arg.AgentID {
			continue
		}
		if app.Name != arg.Name {
			continue
		}
		return app, nil
	}
	return database.WorkspaceApp{}, sql.ErrNoRows
}

func (q *fakeQuerier) GetProvisionerDaemonByID(_ context.Context, id uuid.UUID) (database.ProvisionerDaemon, error) {
	q.mutex.Lock()
	defer q.mutex.Unlock()

	for _, provisionerDaemon := range q.provisionerDaemons {
		if provisionerDaemon.ID.String() != id.String() {
			continue
		}
		return provisionerDaemon, nil
	}
	return database.ProvisionerDaemon{}, sql.ErrNoRows
}

func (q *fakeQuerier) GetProvisionerJobByID(_ context.Context, id uuid.UUID) (database.ProvisionerJob, error) {
	q.mutex.Lock()
	defer q.mutex.Unlock()

	for _, provisionerJob := range q.provisionerJobs {
		if provisionerJob.ID.String() != id.String() {
			continue
		}
		return provisionerJob, nil
	}
	return database.ProvisionerJob{}, sql.ErrNoRows
}

func (q *fakeQuerier) GetWorkspaceResourceByID(_ context.Context, id uuid.UUID) (database.WorkspaceResource, error) {
	q.mutex.Lock()
	defer q.mutex.Unlock()

	for _, resource := range q.provisionerJobResources {
		if resource.ID.String() == id.String() {
			return resource, nil
		}
	}
	return database.WorkspaceResource{}, sql.ErrNoRows
}

func (q *fakeQuerier) GetWorkspaceResourcesByJobID(_ context.Context, jobID uuid.UUID) ([]database.WorkspaceResource, error) {
	q.mutex.Lock()
	defer q.mutex.Unlock()

	resources := make([]database.WorkspaceResource, 0)
	for _, resource := range q.provisionerJobResources {
		if resource.JobID.String() != jobID.String() {
			continue
		}
		resources = append(resources, resource)
	}
	if len(resources) == 0 {
		return nil, sql.ErrNoRows
	}
	return resources, nil
}

func (q *fakeQuerier) GetWorkspaceResourcesCreatedAfter(_ context.Context, after time.Time) ([]database.WorkspaceResource, error) {
	q.mutex.Lock()
	defer q.mutex.Unlock()

	resources := make([]database.WorkspaceResource, 0)
	for _, resource := range q.provisionerJobResources {
		if resource.CreatedAt.After(after) {
			resources = append(resources, resource)
		}
	}
	return resources, nil
}

func (q *fakeQuerier) GetProvisionerJobsByIDs(_ context.Context, ids []uuid.UUID) ([]database.ProvisionerJob, error) {
	q.mutex.Lock()
	defer q.mutex.Unlock()

	jobs := make([]database.ProvisionerJob, 0)
	for _, job := range q.provisionerJobs {
		for _, id := range ids {
			if id.String() == job.ID.String() {
				jobs = append(jobs, job)
				break
			}
		}
	}
	if len(jobs) == 0 {
		return nil, sql.ErrNoRows
	}

	return jobs, nil
}

func (q *fakeQuerier) GetProvisionerJobsCreatedAfter(_ context.Context, after time.Time) ([]database.ProvisionerJob, error) {
	q.mutex.Lock()
	defer q.mutex.Unlock()

	jobs := make([]database.ProvisionerJob, 0)
	for _, job := range q.provisionerJobs {
		if job.CreatedAt.After(after) {
			jobs = append(jobs, job)
		}
	}
	return jobs, nil
}

func (q *fakeQuerier) GetProvisionerLogsByIDBetween(_ context.Context, arg database.GetProvisionerLogsByIDBetweenParams) ([]database.ProvisionerJobLog, error) {
	q.mutex.Lock()
	defer q.mutex.Unlock()

	logs := make([]database.ProvisionerJobLog, 0)
	for _, jobLog := range q.provisionerJobLogs {
		if jobLog.JobID.String() != arg.JobID.String() {
			continue
		}
		if jobLog.CreatedAt.After(arg.CreatedBefore) {
			continue
		}
		if jobLog.CreatedAt.Before(arg.CreatedAfter) {
			continue
		}
		logs = append(logs, jobLog)
	}
	if len(logs) == 0 {
		return nil, sql.ErrNoRows
	}
	return logs, nil
}

func (q *fakeQuerier) InsertAPIKey(_ context.Context, arg database.InsertAPIKeyParams) (database.APIKey, error) {
	q.mutex.Lock()
	defer q.mutex.Unlock()

	if arg.LifetimeSeconds == 0 {
		arg.LifetimeSeconds = 86400
	}

	//nolint:gosimple
	key := database.APIKey{
		ID:                arg.ID,
		LifetimeSeconds:   arg.LifetimeSeconds,
		HashedSecret:      arg.HashedSecret,
		UserID:            arg.UserID,
		ExpiresAt:         arg.ExpiresAt,
		CreatedAt:         arg.CreatedAt,
		UpdatedAt:         arg.UpdatedAt,
		LastUsed:          arg.LastUsed,
		LoginType:         arg.LoginType,
		OAuthAccessToken:  arg.OAuthAccessToken,
		OAuthRefreshToken: arg.OAuthRefreshToken,
		OAuthIDToken:      arg.OAuthIDToken,
		OAuthExpiry:       arg.OAuthExpiry,
	}
	q.apiKeys = append(q.apiKeys, key)
	return key, nil
}

func (q *fakeQuerier) InsertFile(_ context.Context, arg database.InsertFileParams) (database.File, error) {
	q.mutex.Lock()
	defer q.mutex.Unlock()

	//nolint:gosimple
	file := database.File{
		Hash:      arg.Hash,
		CreatedAt: arg.CreatedAt,
		CreatedBy: arg.CreatedBy,
		Mimetype:  arg.Mimetype,
		Data:      arg.Data,
	}
	q.files = append(q.files, file)
	return file, nil
}

func (q *fakeQuerier) InsertOrganization(_ context.Context, arg database.InsertOrganizationParams) (database.Organization, error) {
	q.mutex.Lock()
	defer q.mutex.Unlock()

	organization := database.Organization{
		ID:        arg.ID,
		Name:      arg.Name,
		CreatedAt: arg.CreatedAt,
		UpdatedAt: arg.UpdatedAt,
	}
	q.organizations = append(q.organizations, organization)
	return organization, nil
}

func (q *fakeQuerier) InsertOrganizationMember(_ context.Context, arg database.InsertOrganizationMemberParams) (database.OrganizationMember, error) {
	q.mutex.Lock()
	defer q.mutex.Unlock()

	//nolint:gosimple
	organizationMember := database.OrganizationMember{
		OrganizationID: arg.OrganizationID,
		UserID:         arg.UserID,
		CreatedAt:      arg.CreatedAt,
		UpdatedAt:      arg.UpdatedAt,
		Roles:          arg.Roles,
	}
	q.organizationMembers = append(q.organizationMembers, organizationMember)
	return organizationMember, nil
}

func (q *fakeQuerier) InsertParameterValue(_ context.Context, arg database.InsertParameterValueParams) (database.ParameterValue, error) {
	q.mutex.Lock()
	defer q.mutex.Unlock()

	//nolint:gosimple
	parameterValue := database.ParameterValue{
		ID:                arg.ID,
		Name:              arg.Name,
		CreatedAt:         arg.CreatedAt,
		UpdatedAt:         arg.UpdatedAt,
		Scope:             arg.Scope,
		ScopeID:           arg.ScopeID,
		SourceScheme:      arg.SourceScheme,
		SourceValue:       arg.SourceValue,
		DestinationScheme: arg.DestinationScheme,
	}
	q.parameterValues = append(q.parameterValues, parameterValue)
	return parameterValue, nil
}

func (q *fakeQuerier) InsertTemplate(_ context.Context, arg database.InsertTemplateParams) (database.Template, error) {
	q.mutex.Lock()
	defer q.mutex.Unlock()

	// default values
	if arg.MaxTtl == 0 {
		arg.MaxTtl = int64(168 * time.Hour)
	}
	if arg.MinAutostartInterval == 0 {
		arg.MinAutostartInterval = int64(time.Hour)
	}

	//nolint:gosimple
	template := database.Template{
		ID:                   arg.ID,
		CreatedAt:            arg.CreatedAt,
		UpdatedAt:            arg.UpdatedAt,
		OrganizationID:       arg.OrganizationID,
		Name:                 arg.Name,
		Provisioner:          arg.Provisioner,
		ActiveVersionID:      arg.ActiveVersionID,
		Description:          arg.Description,
		MaxTtl:               arg.MaxTtl,
		MinAutostartInterval: arg.MinAutostartInterval,
		CreatedBy:            arg.CreatedBy,
	}
	q.templates = append(q.templates, template)
	return template, nil
}

func (q *fakeQuerier) InsertTemplateVersion(_ context.Context, arg database.InsertTemplateVersionParams) (database.TemplateVersion, error) {
	q.mutex.Lock()
	defer q.mutex.Unlock()

	//nolint:gosimple
	version := database.TemplateVersion{
		ID:             arg.ID,
		TemplateID:     arg.TemplateID,
		OrganizationID: arg.OrganizationID,
		CreatedAt:      arg.CreatedAt,
		UpdatedAt:      arg.UpdatedAt,
		Name:           arg.Name,
		Readme:         arg.Readme,
		JobID:          arg.JobID,
	}
	q.templateVersions = append(q.templateVersions, version)
	return version, nil
}

func (q *fakeQuerier) InsertProvisionerJobLogs(_ context.Context, arg database.InsertProvisionerJobLogsParams) ([]database.ProvisionerJobLog, error) {
	q.mutex.Lock()
	defer q.mutex.Unlock()

	logs := make([]database.ProvisionerJobLog, 0)
	for index, output := range arg.Output {
		logs = append(logs, database.ProvisionerJobLog{
			JobID:     arg.JobID,
			ID:        arg.ID[index],
			CreatedAt: arg.CreatedAt[index],
			Source:    arg.Source[index],
			Level:     arg.Level[index],
			Stage:     arg.Stage[index],
			Output:    output,
		})
	}
	q.provisionerJobLogs = append(q.provisionerJobLogs, logs...)
	return logs, nil
}

func (q *fakeQuerier) InsertParameterSchema(_ context.Context, arg database.InsertParameterSchemaParams) (database.ParameterSchema, error) {
	q.mutex.Lock()
	defer q.mutex.Unlock()

	//nolint:gosimple
	param := database.ParameterSchema{
		ID:                       arg.ID,
		CreatedAt:                arg.CreatedAt,
		JobID:                    arg.JobID,
		Name:                     arg.Name,
		Description:              arg.Description,
		DefaultSourceScheme:      arg.DefaultSourceScheme,
		DefaultSourceValue:       arg.DefaultSourceValue,
		AllowOverrideSource:      arg.AllowOverrideSource,
		DefaultDestinationScheme: arg.DefaultDestinationScheme,
		AllowOverrideDestination: arg.AllowOverrideDestination,
		DefaultRefresh:           arg.DefaultRefresh,
		RedisplayValue:           arg.RedisplayValue,
		ValidationError:          arg.ValidationError,
		ValidationCondition:      arg.ValidationCondition,
		ValidationTypeSystem:     arg.ValidationTypeSystem,
		ValidationValueType:      arg.ValidationValueType,
	}
	q.parameterSchemas = append(q.parameterSchemas, param)
	return param, nil
}

func (q *fakeQuerier) InsertProvisionerDaemon(_ context.Context, arg database.InsertProvisionerDaemonParams) (database.ProvisionerDaemon, error) {
	q.mutex.Lock()
	defer q.mutex.Unlock()

	daemon := database.ProvisionerDaemon{
		ID:           arg.ID,
		CreatedAt:    arg.CreatedAt,
		Name:         arg.Name,
		Provisioners: arg.Provisioners,
	}
	q.provisionerDaemons = append(q.provisionerDaemons, daemon)
	return daemon, nil
}

func (q *fakeQuerier) InsertProvisionerJob(_ context.Context, arg database.InsertProvisionerJobParams) (database.ProvisionerJob, error) {
	q.mutex.Lock()
	defer q.mutex.Unlock()

	job := database.ProvisionerJob{
		ID:             arg.ID,
		CreatedAt:      arg.CreatedAt,
		UpdatedAt:      arg.UpdatedAt,
		OrganizationID: arg.OrganizationID,
		InitiatorID:    arg.InitiatorID,
		Provisioner:    arg.Provisioner,
		StorageMethod:  arg.StorageMethod,
		StorageSource:  arg.StorageSource,
		Type:           arg.Type,
		Input:          arg.Input,
	}
	q.provisionerJobs = append(q.provisionerJobs, job)
	return job, nil
}

func (q *fakeQuerier) InsertWorkspaceAgent(_ context.Context, arg database.InsertWorkspaceAgentParams) (database.WorkspaceAgent, error) {
	q.mutex.Lock()
	defer q.mutex.Unlock()

	//nolint:gosimple
	agent := database.WorkspaceAgent{
		ID:                   arg.ID,
		CreatedAt:            arg.CreatedAt,
		UpdatedAt:            arg.UpdatedAt,
		ResourceID:           arg.ResourceID,
		AuthToken:            arg.AuthToken,
		AuthInstanceID:       arg.AuthInstanceID,
		EnvironmentVariables: arg.EnvironmentVariables,
		Name:                 arg.Name,
		Architecture:         arg.Architecture,
		OperatingSystem:      arg.OperatingSystem,
		Directory:            arg.Directory,
		StartupScript:        arg.StartupScript,
		InstanceMetadata:     arg.InstanceMetadata,
		ResourceMetadata:     arg.ResourceMetadata,
	}
	q.provisionerJobAgents = append(q.provisionerJobAgents, agent)
	return agent, nil
}

func (q *fakeQuerier) InsertWorkspaceResource(_ context.Context, arg database.InsertWorkspaceResourceParams) (database.WorkspaceResource, error) {
	q.mutex.Lock()
	defer q.mutex.Unlock()

	//nolint:gosimple
	resource := database.WorkspaceResource{
		ID:         arg.ID,
		CreatedAt:  arg.CreatedAt,
		JobID:      arg.JobID,
		Transition: arg.Transition,
		Type:       arg.Type,
		Name:       arg.Name,
	}
	q.provisionerJobResources = append(q.provisionerJobResources, resource)
	return resource, nil
}

func (q *fakeQuerier) InsertUser(_ context.Context, arg database.InsertUserParams) (database.User, error) {
	q.mutex.Lock()
	defer q.mutex.Unlock()

	user := database.User{
		ID:             arg.ID,
		Email:          arg.Email,
		HashedPassword: arg.HashedPassword,
		CreatedAt:      arg.CreatedAt,
		UpdatedAt:      arg.UpdatedAt,
		Username:       arg.Username,
		Status:         database.UserStatusActive,
		RBACRoles:      arg.RBACRoles,
	}
	q.users = append(q.users, user)
	return user, nil
}

func (q *fakeQuerier) UpdateUserRoles(_ context.Context, arg database.UpdateUserRolesParams) (database.User, error) {
	q.mutex.Lock()
	defer q.mutex.Unlock()

	for index, user := range q.users {
		if user.ID != arg.ID {
			continue
		}

		// Set new roles
		user.RBACRoles = arg.GrantedRoles
		// Remove duplicates and sort
		uniqueRoles := make([]string, 0, len(user.RBACRoles))
		exist := make(map[string]struct{})
		for _, r := range user.RBACRoles {
			if _, ok := exist[r]; ok {
				continue
			}
			exist[r] = struct{}{}
			uniqueRoles = append(uniqueRoles, r)
		}
		sort.Strings(uniqueRoles)
		user.RBACRoles = uniqueRoles

		q.users[index] = user
		return user, nil
	}
	return database.User{}, sql.ErrNoRows
}

func (q *fakeQuerier) UpdateUserProfile(_ context.Context, arg database.UpdateUserProfileParams) (database.User, error) {
	q.mutex.Lock()
	defer q.mutex.Unlock()

	for index, user := range q.users {
		if user.ID != arg.ID {
			continue
		}
		user.Email = arg.Email
		user.Username = arg.Username
		q.users[index] = user
		return user, nil
	}
	return database.User{}, sql.ErrNoRows
}

func (q *fakeQuerier) UpdateUserStatus(_ context.Context, arg database.UpdateUserStatusParams) (database.User, error) {
	q.mutex.Lock()
	defer q.mutex.Unlock()

	for index, user := range q.users {
		if user.ID != arg.ID {
			continue
		}
		user.Status = arg.Status
		user.UpdatedAt = arg.UpdatedAt
		q.users[index] = user
		return user, nil
	}
	return database.User{}, sql.ErrNoRows
}

func (q *fakeQuerier) UpdateUserHashedPassword(_ context.Context, arg database.UpdateUserHashedPasswordParams) error {
	q.mutex.Lock()
	defer q.mutex.Unlock()

	for i, user := range q.users {
		if user.ID != arg.ID {
			continue
		}
		user.HashedPassword = arg.HashedPassword
		q.users[i] = user
		return nil
	}
	return sql.ErrNoRows
}

func (q *fakeQuerier) InsertWorkspace(_ context.Context, arg database.InsertWorkspaceParams) (database.Workspace, error) {
	q.mutex.Lock()
	defer q.mutex.Unlock()

	//nolint:gosimple
	workspace := database.Workspace{
		ID:                arg.ID,
		CreatedAt:         arg.CreatedAt,
		UpdatedAt:         arg.UpdatedAt,
		OwnerID:           arg.OwnerID,
		OrganizationID:    arg.OrganizationID,
		TemplateID:        arg.TemplateID,
		Name:              arg.Name,
		AutostartSchedule: arg.AutostartSchedule,
		Ttl:               arg.Ttl,
	}
	q.workspaces = append(q.workspaces, workspace)
	return workspace, nil
}

func (q *fakeQuerier) InsertWorkspaceBuild(_ context.Context, arg database.InsertWorkspaceBuildParams) (database.WorkspaceBuild, error) {
	q.mutex.Lock()
	defer q.mutex.Unlock()

	workspaceBuild := database.WorkspaceBuild{
		ID:                arg.ID,
		CreatedAt:         arg.CreatedAt,
		UpdatedAt:         arg.UpdatedAt,
		WorkspaceID:       arg.WorkspaceID,
		Name:              arg.Name,
		TemplateVersionID: arg.TemplateVersionID,
		BuildNumber:       arg.BuildNumber,
		Transition:        arg.Transition,
		InitiatorID:       arg.InitiatorID,
		JobID:             arg.JobID,
		ProvisionerState:  arg.ProvisionerState,
		Deadline:          arg.Deadline,
		Reason:            arg.Reason,
	}
	q.workspaceBuilds = append(q.workspaceBuilds, workspaceBuild)
	return workspaceBuild, nil
}

func (q *fakeQuerier) InsertWorkspaceApp(_ context.Context, arg database.InsertWorkspaceAppParams) (database.WorkspaceApp, error) {
	q.mutex.Lock()
	defer q.mutex.Unlock()

	// nolint:gosimple
	workspaceApp := database.WorkspaceApp{
		ID:           arg.ID,
		AgentID:      arg.AgentID,
		CreatedAt:    arg.CreatedAt,
		Name:         arg.Name,
		Icon:         arg.Icon,
		Command:      arg.Command,
		Url:          arg.Url,
		RelativePath: arg.RelativePath,
	}
	q.workspaceApps = append(q.workspaceApps, workspaceApp)
	return workspaceApp, nil
}

func (q *fakeQuerier) UpdateAPIKeyByID(_ context.Context, arg database.UpdateAPIKeyByIDParams) error {
	q.mutex.Lock()
	defer q.mutex.Unlock()

	for index, apiKey := range q.apiKeys {
		if apiKey.ID != arg.ID {
			continue
		}
		apiKey.LastUsed = arg.LastUsed
		apiKey.ExpiresAt = arg.ExpiresAt
		apiKey.OAuthAccessToken = arg.OAuthAccessToken
		apiKey.OAuthRefreshToken = arg.OAuthRefreshToken
		apiKey.OAuthExpiry = arg.OAuthExpiry
		q.apiKeys[index] = apiKey
		return nil
	}
	return sql.ErrNoRows
}

func (q *fakeQuerier) UpdateTemplateActiveVersionByID(_ context.Context, arg database.UpdateTemplateActiveVersionByIDParams) error {
	q.mutex.Lock()
	defer q.mutex.Unlock()

	for index, template := range q.templates {
		if template.ID != arg.ID {
			continue
		}
		template.ActiveVersionID = arg.ActiveVersionID
		q.templates[index] = template
		return nil
	}
	return sql.ErrNoRows
}

func (q *fakeQuerier) UpdateTemplateDeletedByID(_ context.Context, arg database.UpdateTemplateDeletedByIDParams) error {
	q.mutex.Lock()
	defer q.mutex.Unlock()

	for index, template := range q.templates {
		if template.ID != arg.ID {
			continue
		}
		template.Deleted = arg.Deleted
		q.templates[index] = template
		return nil
	}
	return sql.ErrNoRows
}

func (q *fakeQuerier) UpdateTemplateVersionByID(_ context.Context, arg database.UpdateTemplateVersionByIDParams) error {
	q.mutex.Lock()
	defer q.mutex.Unlock()

	for index, templateVersion := range q.templateVersions {
		if templateVersion.ID != arg.ID {
			continue
		}
		templateVersion.TemplateID = arg.TemplateID
		templateVersion.UpdatedAt = arg.UpdatedAt
		q.templateVersions[index] = templateVersion
		return nil
	}
	return sql.ErrNoRows
}

func (q *fakeQuerier) UpdateTemplateVersionDescriptionByJobID(_ context.Context, arg database.UpdateTemplateVersionDescriptionByJobIDParams) error {
	q.mutex.Lock()
	defer q.mutex.Unlock()

	for index, templateVersion := range q.templateVersions {
		if templateVersion.JobID != arg.JobID {
			continue
		}
		templateVersion.Readme = arg.Readme
		templateVersion.UpdatedAt = time.Now()
		q.templateVersions[index] = templateVersion
		return nil
	}
	return sql.ErrNoRows
}

func (q *fakeQuerier) UpdateProvisionerDaemonByID(_ context.Context, arg database.UpdateProvisionerDaemonByIDParams) error {
	q.mutex.Lock()
	defer q.mutex.Unlock()

	for index, daemon := range q.provisionerDaemons {
		if arg.ID != daemon.ID {
			continue
		}
		daemon.UpdatedAt = arg.UpdatedAt
		daemon.Provisioners = arg.Provisioners
		q.provisionerDaemons[index] = daemon
		return nil
	}
	return sql.ErrNoRows
}

func (q *fakeQuerier) UpdateWorkspaceAgentConnectionByID(_ context.Context, arg database.UpdateWorkspaceAgentConnectionByIDParams) error {
	q.mutex.Lock()
	defer q.mutex.Unlock()

	for index, agent := range q.provisionerJobAgents {
		if agent.ID != arg.ID {
			continue
		}
		agent.FirstConnectedAt = arg.FirstConnectedAt
		agent.LastConnectedAt = arg.LastConnectedAt
		agent.DisconnectedAt = arg.DisconnectedAt
		q.provisionerJobAgents[index] = agent
		return nil
	}
	return sql.ErrNoRows
}

func (q *fakeQuerier) UpdateProvisionerJobByID(_ context.Context, arg database.UpdateProvisionerJobByIDParams) error {
	q.mutex.Lock()
	defer q.mutex.Unlock()

	for index, job := range q.provisionerJobs {
		if arg.ID != job.ID {
			continue
		}
		job.UpdatedAt = arg.UpdatedAt
		q.provisionerJobs[index] = job
		return nil
	}
	return sql.ErrNoRows
}

func (q *fakeQuerier) UpdateProvisionerJobWithCancelByID(_ context.Context, arg database.UpdateProvisionerJobWithCancelByIDParams) error {
	q.mutex.Lock()
	defer q.mutex.Unlock()

	for index, job := range q.provisionerJobs {
		if arg.ID != job.ID {
			continue
		}
		job.CanceledAt = arg.CanceledAt
		q.provisionerJobs[index] = job
		return nil
	}
	return sql.ErrNoRows
}

func (q *fakeQuerier) UpdateProvisionerJobWithCompleteByID(_ context.Context, arg database.UpdateProvisionerJobWithCompleteByIDParams) error {
	q.mutex.Lock()
	defer q.mutex.Unlock()

	for index, job := range q.provisionerJobs {
		if arg.ID != job.ID {
			continue
		}
		job.UpdatedAt = arg.UpdatedAt
		job.CompletedAt = arg.CompletedAt
		job.Error = arg.Error
		q.provisionerJobs[index] = job
		return nil
	}
	return sql.ErrNoRows
}

func (q *fakeQuerier) UpdateWorkspaceAutostart(_ context.Context, arg database.UpdateWorkspaceAutostartParams) error {
	q.mutex.Lock()
	defer q.mutex.Unlock()

	for index, workspace := range q.workspaces {
		if workspace.ID != arg.ID {
			continue
		}
		workspace.AutostartSchedule = arg.AutostartSchedule
		q.workspaces[index] = workspace
		return nil
	}

	return sql.ErrNoRows
}

func (q *fakeQuerier) UpdateWorkspaceTTL(_ context.Context, arg database.UpdateWorkspaceTTLParams) error {
	q.mutex.Lock()
	defer q.mutex.Unlock()

	for index, workspace := range q.workspaces {
		if workspace.ID != arg.ID {
			continue
		}
		workspace.Ttl = arg.Ttl
		q.workspaces[index] = workspace
		return nil
	}

	return sql.ErrNoRows
}

func (q *fakeQuerier) UpdateWorkspaceBuildByID(_ context.Context, arg database.UpdateWorkspaceBuildByIDParams) error {
	q.mutex.Lock()
	defer q.mutex.Unlock()

	for index, workspaceBuild := range q.workspaceBuilds {
		if workspaceBuild.ID != arg.ID {
			continue
		}
		workspaceBuild.UpdatedAt = arg.UpdatedAt
		workspaceBuild.ProvisionerState = arg.ProvisionerState
		workspaceBuild.Deadline = arg.Deadline
		q.workspaceBuilds[index] = workspaceBuild
		return nil
	}
	return sql.ErrNoRows
}

func (q *fakeQuerier) UpdateWorkspaceDeletedByID(_ context.Context, arg database.UpdateWorkspaceDeletedByIDParams) error {
	q.mutex.Lock()
	defer q.mutex.Unlock()

	for index, workspace := range q.workspaces {
		if workspace.ID != arg.ID {
			continue
		}
		workspace.Deleted = arg.Deleted
		q.workspaces[index] = workspace
		return nil
	}
	return sql.ErrNoRows
}

func (q *fakeQuerier) InsertGitSSHKey(_ context.Context, arg database.InsertGitSSHKeyParams) (database.GitSSHKey, error) {
	q.mutex.Lock()
	defer q.mutex.Unlock()

	//nolint:gosimple
	gitSSHKey := database.GitSSHKey{
		UserID:     arg.UserID,
		CreatedAt:  arg.CreatedAt,
		UpdatedAt:  arg.UpdatedAt,
		PrivateKey: arg.PrivateKey,
		PublicKey:  arg.PublicKey,
	}
	q.gitSSHKey = append(q.gitSSHKey, gitSSHKey)
	return gitSSHKey, nil
}

func (q *fakeQuerier) GetGitSSHKey(_ context.Context, userID uuid.UUID) (database.GitSSHKey, error) {
	q.mutex.Lock()
	defer q.mutex.Unlock()

	for _, key := range q.gitSSHKey {
		if key.UserID == userID {
			return key, nil
		}
	}
	return database.GitSSHKey{}, sql.ErrNoRows
}

func (q *fakeQuerier) UpdateGitSSHKey(_ context.Context, arg database.UpdateGitSSHKeyParams) error {
	q.mutex.Lock()
	defer q.mutex.Unlock()

	for index, key := range q.gitSSHKey {
		if key.UserID.String() != arg.UserID.String() {
			continue
		}
		key.UpdatedAt = arg.UpdatedAt
		key.PrivateKey = arg.PrivateKey
		key.PublicKey = arg.PublicKey
		q.gitSSHKey[index] = key
		return nil
	}
	return sql.ErrNoRows
}

func (q *fakeQuerier) DeleteGitSSHKey(_ context.Context, userID uuid.UUID) error {
	q.mutex.Lock()
	defer q.mutex.Unlock()

	for index, key := range q.gitSSHKey {
		if key.UserID.String() != userID.String() {
			continue
		}
		q.gitSSHKey[index] = q.gitSSHKey[len(q.gitSSHKey)-1]
		q.gitSSHKey = q.gitSSHKey[:len(q.gitSSHKey)-1]
		return nil
	}
	return sql.ErrNoRows
}

func (q *fakeQuerier) GetAuditLogsBefore(_ context.Context, arg database.GetAuditLogsBeforeParams) ([]database.AuditLog, error) {
	q.mutex.Lock()
	defer q.mutex.Unlock()

	logs := make([]database.AuditLog, 0)
	start := database.AuditLog{}

	if arg.ID != uuid.Nil {
		for _, alog := range q.auditLogs {
			if alog.ID == arg.ID {
				start = alog
				break
			}
		}
	} else {
		start.ID = uuid.New()
		start.Time = arg.StartTime
	}

	if start.ID == uuid.Nil {
		return nil, sql.ErrNoRows
	}

	// q.auditLogs are already sorted by time DESC, so no need to sort after the fact.
	for _, alog := range q.auditLogs {
		if alog.Time.Before(start.Time) {
			logs = append(logs, alog)
		}

		if len(logs) >= int(arg.RowLimit) {
			break
		}
	}

	return logs, nil
}

func (q *fakeQuerier) InsertAuditLog(_ context.Context, arg database.InsertAuditLogParams) (database.AuditLog, error) {
	q.mutex.Lock()
	defer q.mutex.Unlock()

	alog := database.AuditLog(arg)

	q.auditLogs = append(q.auditLogs, alog)
	slices.SortFunc(q.auditLogs, func(a, b database.AuditLog) bool {
		return a.Time.Before(b.Time)
	})

	return alog, nil
}

func (q *fakeQuerier) InsertDeploymentID(_ context.Context, id string) error {
	q.mutex.Lock()
	defer q.mutex.Unlock()

	q.deploymentID = id
	return nil
}

func (q *fakeQuerier) GetDeploymentID(_ context.Context) (string, error) {
	q.mutex.Lock()
	defer q.mutex.Unlock()

	return q.deploymentID, nil
}<|MERGE_RESOLUTION|>--- conflicted
+++ resolved
@@ -762,15 +762,9 @@
 	return organizations, nil
 }
 
-<<<<<<< HEAD
-func (q *fakeQuerier) GetParameterValuesByScope(_ context.Context, arg database.GetParameterValuesByScopeParams) ([]database.ParameterValue, error) {
-	q.mutex.Lock()
-	defer q.mutex.Unlock()
-=======
 func (q *fakeQuerier) ParameterValues(_ context.Context, arg database.ParameterValuesParams) ([]database.ParameterValue, error) {
-	q.mutex.RLock()
-	defer q.mutex.RUnlock()
->>>>>>> 289b9897
+	q.mutex.Lock()
+	defer q.mutex.Unlock()
 
 	parameterValues := make([]database.ParameterValue, 0)
 	for _, parameterValue := range q.parameterValues {
